MODEL_FORMULATION = 


dummy:
	( $(MAKE) error )

xlf:
	( $(MAKE) all \
	"FC_PARALLEL = mpxlf90" \
	"CC_PARALLEL = mpcc" \
	"CXX_PARALLEL = mpixlcxx" \
	"FC_SERIAL = xlf90" \
	"CC_SERIAL = xlc" \
	"CXX_SERIAL = xlcxx" \
	"FFLAGS_PROMOTION = -qrealsize=8" \
	"FFLAGS_OPT = -O3" \
	"CFLAGS_OPT = -O3" \
	"CXXFLAGS_OPT = -O3" \
	"LDFLAGS_OPT = -O3" \
	"FFLAGS_DEBUG = -O0 -g -C" \
	"CFLAGS_DEBUG = -O0 -g" \
	"CXXFLAGS_DEBUG = -O0 -g" \
	"LDFLAGS_DEBUG = -O0 -g" \
	"FFLAGS_OMP = -qsmp=omp" \
	"CFLAGS_OMP = -qsmp=omp" \
	"CORE = $(CORE)" \
	"DEBUG = $(DEBUG)" \
	"USE_PAPI = $(USE_PAPI)" \
	"OPENMP = $(OPENMP)" \
	"CPPFLAGS = $(MODEL_FORMULATION) -D_MPI" )
 
ftn:
	( $(MAKE) all \
	"FC_PARALLEL = ftn" \
	"CC_PARALLEL = cc" \
	"CXX_PARALLEL = CC" \
	"FC_SERIAL = ftn" \
	"CC_SERIAL = cc" \
	"CXX_SERIAL = CC" \
	"FFLAGS_PROMOTION = -r8" \
	"FFLAGS_OPT = -i4 -gopt -O2 -Mvect=nosse -Kieee -convert big_endian" \
	"CFLAGS_OPT = -fast" \
	"CXXFLAGS_OPT = -fast" \
	"LDFLAGS_OPT = " \
	"FFLAGS_OMP = -mp" \
	"CFLAGS_OMP = -mp" \
	"CORE = $(CORE)" \
	"DEBUG = $(DEBUG)" \
	"USE_PAPI = $(USE_PAPI)" \
	"OPENMP = $(OPENMP)" \
	"CPPFLAGS = $(MODEL_FORMULATION) -D_MPI -DUNDERSCORE" )

titan-cray:
	( $(MAKE) all \
	"FC_PARALLEL = ftn" \
	"CC_PARALLEL = cc" \
	"FC_SERIAL = ftn" \
	"CC_SERIAL = gcc" \
	"FFLAGS_PROMOTION = -default64" \
	"FFLAGS_OPT = -s integer32 -O3 -f free -N 255 -em -ef" \
	"CFLAGS_OPT = -O3" \
	"LDFLAGS_OPT = -O3" \
	"FFLAGS_OMP = " \
	"CFLAGS_OMP = " \
	"CORE = $(CORE)" \
	"DEBUG = $(DEBUG)" \
	"USE_PAPI = $(USE_PAPI)" \
	"OPENMP = $(OPENMP)" \
	"CPPFLAGS = $(MODEL_FORMULATION) -D_MPI -DUNDERSCORE" )

pgi:
	( $(MAKE) all \
	"FC_PARALLEL = mpif90" \
	"CC_PARALLEL = mpicc" \
	"CXX_PARALLEL = mpicxx" \
	"FC_SERIAL = pgf90" \
	"CC_SERIAL = pgcc" \
	"CXX_SERIAL = pgc++" \
	"FFLAGS_PROMOTION = -r8" \
	"FFLAGS_OPT = -O3 -byteswapio -Mfree" \
	"CFLAGS_OPT = -O3" \
	"CXXFLAGS_OPT = -O3" \
	"LDFLAGS_OPT = -O3" \
	"FFLAGS_DEBUG = -O0 -g -Mbounds -Mchkptr -byteswapio -Mfree -Ktrap=divz,fp,inv,ovf -traceback" \
	"CFLAGS_DEBUG = -O0 -g -traceback" \
	"CXXFLAGS_DEBUG = -O0 -g -traceback" \
	"LDFLAGS_DEBUG = -O0 -g -Mbounds -Mchkptr -Ktrap=divz,fp,inv,ovf -traceback" \
	"FFLAGS_OMP = -mp" \
	"CFLAGS_OMP = -mp" \
	"CORE = $(CORE)" \
	"DEBUG = $(DEBUG)" \
	"USE_PAPI = $(USE_PAPI)" \
	"OPENMP = $(OPENMP)" \
	"CPPFLAGS = $(MODEL_FORMULATION) -D_MPI -DUNDERSCORE" )

pgi-nersc:
	( $(MAKE) all \
	"FC_PARALLEL = ftn" \
	"CC_PARALLEL = cc" \
	"CXX_PARALLEL = CC" \
	"FC_SERIAL = ftn" \
	"CC_SERIAL = cc" \
	"CXX_SERIAL = CC" \
	"FFLAGS_PROMOTION = -r8" \
	"FFLAGS_OPT = -O3 -byteswapio -Mfree" \
	"CFLAGS_OPT = -O3" \
	"CXXFLAGS_OPT = -O3" \
	"LDFLAGS_OPT = -O3" \
	"FFLAGS_OMP = -mp" \
	"CFLAGS_OMP = -mp" \
	"CORE = $(CORE)" \
	"DEBUG = $(DEBUG)" \
	"USE_PAPI = $(USE_PAPI)" \
	"OPENMP = $(OPENMP)" \
	"CPPFLAGS = $(MODEL_FORMULATION) -D_MPI -DUNDERSCORE" )

pgi-llnl:
	( $(MAKE) all \
	"FC_PARALLEL = mpipgf90" \
	"CC_PARALLEL = pgcc" \
	"CXX_PARALLEL = mpipgcxx" \
	"FC_SERIAL = pgf90" \
	"CC_SERIAL = pgcc" \
	"CXX_SERIAL = pgc++" \
	"FFLAGS_PROMOTION = -r8" \
	"FFLAGS_OPT = -i4 -g -O2 -byteswapio" \
	"CFLAGS_OPT = -fast" \
	"CXXFLAGS_OPT = -fast" \
	"LDFLAGS_OPT = " \
	"FFLAGS_OMP = -mp" \
	"CFLAGS_OMP = -mp" \
	"CORE = $(CORE)" \
	"DEBUG = $(DEBUG)" \
	"USE_PAPI = $(USE_PAPI)" \
	"OPENMP = $(OPENMP)" \
	"CPPFLAGS = $(MODEL_FORMULATION) -D_MPI -DUNDERSCORE" )

ifort:
	( $(MAKE) all \
	"FC_PARALLEL = mpif90" \
	"CC_PARALLEL = mpicc" \
	"CXX_PARALLEL = mpicxx" \
	"FC_SERIAL = ifort" \
	"CC_SERIAL = icc" \
	"CXX_SERIAL = icpc" \
	"FFLAGS_PROMOTION = -real-size 64" \
	"FFLAGS_OPT = -O3 -convert big_endian -FR" \
	"CFLAGS_OPT = -O3" \
	"CXXFLAGS_OPT = -O3" \
	"LDFLAGS_OPT = -O3" \
	"FFLAGS_DEBUG = -g -convert big_endian -FR -CU -CB -check all -fpe0 -traceback" \
	"CFLAGS_DEBUG = -g -fpe0 -traceback" \
	"CXXFLAGS_DEBUG = -g -fpe0 -traceback" \
	"LDFLAGS_DEBUG = -g -fpe0 -traceback" \
	"FFLAGS_OMP = -openmp" \
	"CFLAGS_OMP = -openmp" \
	"CORE = $(CORE)" \
	"DEBUG = $(DEBUG)" \
	"USE_PAPI = $(USE_PAPI)" \
	"OPENMP = $(OPENMP)" \
	"CPPFLAGS = $(MODEL_FORMULATION) -D_MPI -DUNDERSCORE" )

ifort-gcc:
	( $(MAKE) all \
	"FC_PARALLEL = mpif90" \
	"CC_PARALLEL = mpicc" \
	"CXX_PARALLEL = mpicxx" \
	"FC_SERIAL = ifort" \
	"CC_SERIAL = gcc" \
	"CXX_SERIAL = g++" \
	"FFLAGS_PROMOTION = -real-size 64" \
	"FFLAGS_OPT = -O3 -convert big_endian -FR" \
	"CFLAGS_OPT = -O3" \
	"CXXFLAGS_OPT = -O3" \
	"LDFLAGS_OPT = -O3" \
	"FFLAGS_DEBUG = -g -convert big_endian -FR -CU -CB -check all -fpe0 -traceback" \
	"CFLAGS_DEBUG = -g" \
	"CXXFLAGS_DEBUG = -g" \
	"LDFLAGS_DEBUG = -g -fpe0 -traceback" \
	"FFLAGS_OMP = -openmp" \
	"CFLAGS_OMP = -fopenmp" \
	"CORE = $(CORE)" \
	"DEBUG = $(DEBUG)" \
	"USE_PAPI = $(USE_PAPI)" \
	"OPENMP = $(OPENMP)" \
	"CPPFLAGS = $(MODEL_FORMULATION) -D_MPI -DUNDERSCORE" )

gfortran:
	( $(MAKE) all \
	"FC_PARALLEL = mpif90" \
	"CC_PARALLEL = mpicc" \
	"CXX_PARALLEL = mpicxx" \
	"FC_SERIAL = gfortran" \
	"CC_SERIAL = gcc" \
	"CXX_SERIAL = g++" \
	"FFLAGS_PROMOTION = -fdefault-real-8 -fdefault-double-8" \
	"FFLAGS_OPT = -O3 -m64 -ffree-line-length-none -fconvert=big-endian -ffree-form" \
	"CFLAGS_OPT = -O3 -m64" \
	"CXXFLAGS_OPT = -O3 -m64" \
	"LDFLAGS_OPT = -O3 -m64" \
	"FFLAGS_DEBUG = -g -m64 -ffree-line-length-none -fconvert=big-endian -ffree-form -fbounds-check -fbacktrace -ffpe-trap=invalid,zero,overflow" \
	"CFLAGS_DEBUG = -g -m64" \
	"CXXFLAGS_DEBUG = -O3 -m64" \
	"LDFLAGS_DEBUG = -g -m64" \
	"FFLAGS_OMP = -fopenmp" \
	"CFLAGS_OMP = -fopenmp" \
	"CORE = $(CORE)" \
	"DEBUG = $(DEBUG)" \
	"USE_PAPI = $(USE_PAPI)" \
	"OPENMP = $(OPENMP)" \
	"CPPFLAGS = $(MODEL_FORMULATION) -D_MPI -DUNDERSCORE" )

g95:
	( $(MAKE) all \
	"FC_PARALLEL = mpif90" \
	"CC_PARALLEL = mpicc" \
	"CXX_PARALLEL = mpicxx" \
	"FC_SERIAL = g95" \
	"CC_SERIAL = gcc" \
	"CXX_SERIAL = g++" \
	"FFLAGS_PROMOTION = -r8" \
	"FFLAGS_OPT = -O3 -ffree-line-length-huge -fendian=big" \
	"CFLAGS_OPT = -O3" \
	"CXXFLAGS_OPT = -O3" \
	"LDFLAGS_OPT = -O3" \
	"FFLAGS_OMP = -fopenmp" \
	"CFLAGS_OMP = -fopenmp" \
	"CORE = $(CORE)" \
	"DEBUG = $(DEBUG)" \
	"USE_PAPI = $(USE_PAPI)" \
	"OPENMP = $(OPENMP)" \
	"CPPFLAGS = $(MODEL_FORMULATION) -D_MPI -DUNDERSCORE" )

pathscale-nersc:
	( $(MAKE) all \
	"FC_PARALLEL = ftn" \
	"CC_PARALLEL = cc" \
	"CXX_PARALLEL = CC" \
	"FC_SERIAL = ftn" \
	"CC_SERIAL = cc" \
	"CXX_SERIAL = CC" \
	"FFLAGS_PROMOTION = -r8" \
	"FFLAGS_OPT = -O3 -freeform -extend-source" \
	"CFLAGS_OPT = -O3" \
	"CXXFLAGS_OPT = -O3" \
	"LDFLAGS_OPT = -O3" \
	"FFLAGS_OMP = -mp" \
	"CFLAGS_OMP = -mp" \
	"CORE = $(CORE)" \
	"DEBUG = $(DEBUG)" \
	"USE_PAPI = $(USE_PAPI)" \
	"OPENMP = $(OPENMP)" \
	"CPPFLAGS = $(MODEL_FORMULATION) -D_MPI -DUNDERSCORE" )

cray-nersc:
	( $(MAKE) all \
	"FC_PARALLEL = ftn" \
	"CC_PARALLEL = cc" \
	"CXX_PARALLEL = CC" \
	"FC_SERIAL = ftn" \
	"CC_SERIAL = cc" \
	"CXX_SERIAL = CC" \
	"FFLAGS_PROMOTION = -default64" \
	"FFLAGS_OPT = -O3 -f free" \
	"CFLAGS_OPT = -O3" \
	"CXXFLAGS_OPT = -O3" \
	"LDFLAGS_OPT = -O3" \
	"FFLAGS_OMP = " \
	"CFLAGS_OMP = " \
	"CORE = $(CORE)" \
	"DEBUG = $(DEBUG)" \
	"USE_PAPI = $(USE_PAPI)" \
	"OPENMP = $(OPENMP)" \
	"CPPFLAGS = $(MODEL_FORMULATION) -D_MPI -DUNDERSCORE" )

gnu-nersc:
	( $(MAKE) all \
	"FC_PARALLEL = ftn" \
	"CC_PARALLEL = cc" \
	"CXX_PARALLEL = CC" \
	"FC_SERIAL = ftn" \
	"CC_SERIAL = cc" \
	"CXX_SERIAL = CC" \
	"FFLAGS_PROMOTION = -fdefault-real-8 -fdefault-double-8" \
	"FFLAGS_OPT = -O3 -m64 -ffree-line-length-none -fconvert=big-endian -ffree-form" \
	"CFLAGS_OPT = -O3 -m64" \
	"CXXFLAGS_OPT = -O3 -m64" \
	"LDFLAGS_OPT = -O3 -m64" \
	"FFLAGS_DEBUG = -g -m64 -ffree-line-length-none -fconvert=big-endian -ffree-form" \
	"CFLAGS_DEBUG = -g -m64" \
	"CXXFLAGS_DEBUG = -g -m64" \
	"LDFLAGS_DEBUG = -g -m64" \
	"CORE = $(CORE)" \
	"DEBUG = $(DEBUG)" \
	"SERIAL = $(SERIAL)" \
	"USE_PAPI = $(USE_PAPI)" \
	"CPPFLAGS = $(MODEL_FORMULATION) -DUNDERSCORE -D_MPI $(FILE_OFFSET) $(ZOLTAN_DEFINE)" )

intel-nersc:
	( $(MAKE) all \
	"FC_PARALLEL = ftn" \
	"CC_PARALLEL = cc" \
	"CXX_PARALLEL = CC" \
	"FC_SERIAL = ftn" \
	"CC_SERIAL = cc" \
	"CXX_SERIAL = CC" \
	"FFLAGS_PROMOTION = -real-size 64" \
	"FFLAGS_OPT = -O3 -convert big_endian -FR" \
	"CFLAGS_OPT = -O3" \
	"CXXFLAGS_OPT = -O3" \
	"LDFLAGS_OPT = -O3" \
	"FFLAGS_OMP = -openmp" \
	"CFLAGS_OMP = -openmp" \
	"FFLAGS_DEBUG = -real-size 64 -g -convert big_endian -FR -CU -CB -check all -gen-interfaces -warn interfaces -traceback" \
	"CFLAGS_DEBUG = -g -traceback" \
	"CXXFLAGS_DEBUG = -g -traceback" \
	"LDFLAGS_DEBUG = -g -traceback" \
	"CORE = $(CORE)" \
	"DEBUG = $(DEBUG)" \
	"USE_PAPI = $(USE_PAPI)" \
	"OPENMP = $(OPENMP)" \
	"CPPFLAGS = $(MODEL_FORMULATION) -D_MPI -DUNDERSCORE" )

bluegene:
	( $(MAKE) all \
	"FC_PARALLEL = mpixlf95_r" \
	"CC_PARALLEL = mpixlc_r" \
	"CXX_PARALLEL = mpixlcxx_r" \
	"FC_SERIAL = bgxlf95_r" \
	"CC_SERIAL = bgxlc_r" \
	"CXX_SERIAL = bgxlc++_r" \
	"FFLAGS_PROMOTION = -qrealsize=8" \
	"FFLAGS_OPT = -O2 -g" \
	"CFLAGS_OPT = -O2 -g" \
	"CXXFLAGS_OPT = -O2 -g" \
	"LDFLAGS_OPT = -O2 -g" \
	"FFLAGS_DEBUG = -O0 -g -C -qinitalloc -qinitauto" \
	"CFLAGS_DEBUG = -O0 -g" \
	"CXXFLAGS_DEBUG = -O0 -g" \
	"LDFLAGS_DEBUG = -O0 -g" \
	"FFLAGS_OMP = -qsmp=omp" \
	"CFLAGS_OMP = -qsmp=omp" \
	"CORE = $(CORE)" \
	"DEBUG = $(DEBUG)" \
	"USE_PAPI = $(USE_PAPI)" \
	"OPENMP = $(OPENMP)" \
	"CPPFLAGS = $(MODEL_FORMULATION) -D_MPI" )

CPPINCLUDES = 
FCINCLUDES = 
LIBS = 
ifneq ($(wildcard $(PIO)/lib), ) # Check for newer PIO version
ifeq "$(USE_PIO2)" "true"
	CPPINCLUDES = -DUSE_PIO2 -I$(PIO)/include
	FCINCLUDES = -DUSE_PIO2 -I$(PIO)/include
	LIBS = -L$(PIO)/lib -lpiof -lpioc
else
	CPPINCLUDES = -I$(PIO)/include
	FCINCLUDES = -I$(PIO)/include
	LIBS = -L$(PIO)/lib -lpio
endif
else
ifeq "$(USE_PIO2)" "true"
	CPPINCLUDES = -DUSE_PIO2 -I$(PIO)/include
	FCINCLUDES = -DUSE_PIO2 -I$(PIO)/include
	LIBS = -L$(PIO) -lpiof -lpioc
else
	CPPINCLUDES = -I$(PIO)
	FCINCLUDES = -I$(PIO)
	LIBS = -L$(PIO) -lpio
endif
endif

ifneq "$(PNETCDF)" ""
	CPPINCLUDES += -I$(PNETCDF)/include
	FCINCLUDES += -I$(PNETCDF)/include
	LIBS += -L$(PNETCDF)/lib -lpnetcdf
endif

ifneq "$(NETCDF)" ""
	CPPINCLUDES += -I$(NETCDF)/include
	FCINCLUDES += -I$(NETCDF)/include
	LIBS += -L$(NETCDF)/lib
	NCLIB = -lnetcdf
	NCLIBF = -lnetcdff
	ifneq ($(wildcard $(NETCDF)/lib/libnetcdff.*), ) # CHECK FOR NETCDF4
		LIBS += $(NCLIBF)
	endif # CHECK FOR NETCDF4
	LIBS += $(NCLIB)
endif

RM = rm -f
CPP = cpp -P -traditional
RANLIB = ranlib

ifdef CORE

ifneq ($(wildcard src/core_$(CORE)), ) # CHECK FOR EXISTENCE OF CORE DIRECTORY

ifneq ($(wildcard src/core_$(CORE)/build_options.mk), ) # Check for build_options.mk
include src/core_$(CORE)/build_options.mk
else # ELSE Use Default Options
EXE_NAME=$(CORE)_model
NAMELIST_SUFFIX=$(CORE)
endif

override CPPFLAGS += -DMPAS_NAMELIST_SUFFIX=$(NAMELIST_SUFFIX)
override CPPFLAGS += -DMPAS_EXE_NAME=$(EXE_NAME)

else # ELSE CORE DIRECTORY CHECK

report_builds: all

endif # END CORE DIRECTORY CHECK

ifeq "$(DEBUG)" "true"

ifndef FFLAGS_DEBUG
	FFLAGS=$(FFLAGS_OPT)
	CFLAGS=$(CFLAGS_OPT)
	CXXFLAGS=$(CXXFLAGS_OPT)
	LDFLAGS=$(LDFLAGS_OPT)
	DEBUG_MESSAGE="Debug flags are not defined for this compile group. Defaulting to Optimized flags"
else # FFLAGS_DEBUG IF
	FFLAGS=$(FFLAGS_DEBUG)
	CFLAGS=$(CFLAGS_DEBUG)
	CXXFLAGS=$(CXXFLAGS_DEBUG)
	LDFLAGS=$(LDFLAGS_DEBUG)
	override CPPFLAGS += -DMPAS_DEBUG
	DEBUG_MESSAGE="Debugging is on."
endif # FFLAGS_DEBUG IF

else # DEBUG IF
	FFLAGS=$(FFLAGS_OPT)
	CFLAGS=$(CFLAGS_OPT)
	CXXFLAGS=$(CXXFLAGS_OPT)
	LDFLAGS=$(LDFLAGS_OPT)
	DEBUG_MESSAGE="Debugging is off."
endif # DEBUG IF

FC=$(FC_PARALLEL)
CC=$(CC_PARALLEL)
CXX=$(CXX_PARALLEL)
SFC=$(FC_SERIAL)
SCC=$(CC_SERIAL)
PARALLEL_MESSAGE="Parallel version is on."

<<<<<<< HEAD
ifeq "$(OPENMP)" "true"
	FFLAGS += $(FFLAGS_OMP)
	CFLAGS += $(CFLAGS_OMP)
	CXXFLAGS += $(CFLAGS_OMP)
	override CPPFLAGS += "-DMPAS_OPENMP"
	LDFLAGS += $(FFLAGS_OMP)
endif #OPENMP IF
=======
ifeq "$(PRECISION)" "single"
	FFLAGS += "-DSINGLE_PRECISION"
	CFLAGS += "-DSINGLE_PRECISION"
	CXXFLAGS += "-DSINGLE_PRECISION"
	override CPPFLAGS += "-DSINGLE_PRECISION"
	PRECISION_MESSAGE="MPAS was built with default single-precision reals."
else
	FFLAGS += $(FFLAGS_PROMOTION)
	PRECISION_MESSAGE="MPAS was built with default double-precision reals."
endif #PRECISION IF
>>>>>>> f9b7fa79

ifeq "$(USE_PAPI)" "true"
	CPPINCLUDES += -I$(PAPI)/include -D_PAPI
	FCINCLUDES += -I$(PAPI)/include
	LIBS += -L$(PAPI)/lib -lpapi
	PAPI_MESSAGE="Papi libraries are on."
else # USE_PAPI IF
	PAPI_MESSAGE="Papi libraries are off."
endif # USE_PAPI IF

ifeq "$(USE_PIO2)" "true"
	PIO_MESSAGE="Using the PIO 2 library."
else # USE_PIO2 IF
	PIO_MESSAGE="Using the PIO 1.x library."
endif # USE_PIO2 IF

ifdef TIMER_LIB
ifeq "$(TIMER_LIB)" "tau"
	override TAU=true
	TIMER_MESSAGE="TAU is being used for the timer interface"
endif

ifeq "$(TIMER_LIB)" "gptl"
	override CPPFLAGS += -DMPAS_GPTL_TIMERS
	override FCINCLUDES += -I${GPTL}/include
	override LIBS += -L${GPTL}/lib -lgptl
	TIMER_MESSAGE="GPTL is being used for the timer interface"
endif

ifeq "$(TIMER_LIB)" ""
	override CPPFLAGS += -DMPAS_NATIVE_TIMERS
	TIMER_MESSAGE="The native timer interface is being used"
endif

else # else ifdef $(TIMER_LIB)

	override CPPFLAGS += -DMPAS_NATIVE_TIMERS
	TIMER_MESSAGE="The native timer interface is being used"

endif # endif ifdef $(TIMER_LIB)

ifeq "$(TAU)" "true"
	LINKER=tau_f90.sh
	CPPINCLUDES += -DMPAS_TAU -DMPAS_TAU_TIMERS
	TAU_MESSAGE="TAU Hooks are on."
else
	LINKER=$(FC)
	TAU_MESSAGE="TAU Hooks are off."
endif

ifeq "$(GEN_F90)" "true"
	GEN_F90_MESSAGE="MPAS generated and was built with intermediate .f90 files."
else
	override GEN_F90=false
	GEN_F90_MESSAGE="MPAS was built with .F files."
endif

ifeq "$(OPENMP)" "true"
	OPENMP_MESSAGE="MPAS was built with OpenMP enabled."
else
	OPENMP_MESSAGE="MPAS was built without OpenMP support."
endif

ifneq ($(wildcard .mpas_core_*), ) # CHECK FOR BUILT CORE

ifneq ($(wildcard .mpas_core_$(CORE)), ) # CHECK FOR SAME CORE AS ATTEMPTED BUILD.
	override AUTOCLEAN=false
	CONTINUE=true
else
	LAST_CORE=`cat .mpas_core_*`

ifeq "$(AUTOCLEAN)" "true" # CHECK FOR CLEAN PRIOR TO BUILD OF A NEW CORE.
	CONTINUE=true
	AUTOCLEAN_MESSAGE="Infrastructure was cleaned prior to building ."
else
	CONTINUE=false
endif # END OF AUTOCLEAN CHECK

endif # END OF CORE=LAST_CORE CHECK

else

	override AUTOCLEAN=false
	CONTINUE=true
endif # END IF BUILT CORE CHECK

ifneq ($(wildcard namelist.$(NAMELIST_SUFFIX)), ) # Check for generated namelist file.
	NAMELIST_MESSAGE="A default namelist file (namelist.$(NAMELIST_SUFFIX).defaults) has been generated, but namelist.$(NAMELIST_SUFFIX) has not been modified."
else
	NAMELIST_MESSAGE="A default namelist file (namelist.$(NAMELIST_SUFFIX).defaults) has been generated and copied to namelist.$(NAMELIST_SUFFIX)."
endif

ifneq ($(wildcard streams.$(NAMELIST_SUFFIX)), ) # Check for generated streams file.
	STREAM_MESSAGE="A default streams file (streams.$(NAMELIST_SUFFIX).defaults) has been generated, but streams.$(NAMELIST_SUFFIX) has not been modified."
else
	STREAM_MESSAGE="A default streams file (streams.$(NAMELIST_SUFFIX).defaults) has been generated and copied to streams.$(NAMELIST_SUFFIX)."
endif


ifeq "$(findstring clean, $(MAKECMDGOALS))" "clean" # CHECK FOR CLEAN TARGET
	override AUTOCLEAN=false
endif # END OF CLEAN TARGET CHECK

VER=$(shell git describe --dirty 2> /dev/null)
#override CPPFLAGS += -DMPAS_GIT_VERSION=$(VER)

ifeq "$(findstring v, $(VER))" "v"
	override CPPFLAGS += -DMPAS_GIT_VERSION=$(VER)
else
	override CPPFLAGS += -DMPAS_GIT_VERSION="unknown"
endif # END OF GIT DESCRIBE VERSION

####################################################
# Section for adding external libraries and includes
####################################################
ifdef MPAS_EXTERNAL_LIBS
	override LIBS += $(MPAS_EXTERNAL_LIBS)
endif
ifdef MPAS_EXTERNAL_INCLUDES
	override CPPINCLUDES += $(MPAS_EXTERNAL_INCLUDES)
	override FCINCLUDES += $(MPAS_EXTERNAL_INCLUDES)
endif
ifdef MPAS_EXTERNAL_CPPFLAGS
	override CPPFLAGS += $(MPAS_EXTERNAL_CPPFLAGS)
endif
####################################################

ifeq ($(wildcard src/core_$(CORE)), ) # CHECK FOR EXISTENCE OF CORE DIRECTORY

all: core_error

else

ifeq ($(wildcard src/core_$(CORE)/build_options.mk), ) # Check for build_options.mk
report_builds:
	@echo "CORE=$(CORE)"
endif

ifeq "$(CONTINUE)" "true"
all: mpas_main
else
all: clean_core
endif

endif


mpas_main:
ifeq "$(AUTOCLEAN)" "true"
	$(RM) .mpas_core_*
endif
	cd src; $(MAKE) FC="$(FC)" \
                 CC="$(CC)" \
                 CXX="$(CXX)" \
                 SFC="$(SFC)" \
                 SCC="$(SCC)" \
                 LINKER="$(LINKER)" \
                 CFLAGS="$(CFLAGS)" \
                 CXXFLAGS="$(CXXFLAGS)" \
                 FFLAGS="$(FFLAGS)" \
                 LDFLAGS="$(LDFLAGS)" \
                 RM="$(RM)" \
                 CPP="$(CPP)" \
                 CPPFLAGS="$(CPPFLAGS)" \
                 LIBS="$(LIBS)" \
                 CPPINCLUDES="$(CPPINCLUDES)" \
                 FCINCLUDES="$(FCINCLUDES)" \
                 CORE="$(CORE)"\
                 AUTOCLEAN="$(AUTOCLEAN)" \
                 GEN_F90="$(GEN_F90)" \
                 NAMELIST_SUFFIX="$(NAMELIST_SUFFIX)" \
                 EXE_NAME="$(EXE_NAME)"

	@echo "$(EXE_NAME)" > .mpas_core_$(CORE)
	if [ -e src/$(EXE_NAME) ]; then mv src/$(EXE_NAME) .; fi
	( cd src/core_$(CORE); $(MAKE) ROOT_DIR="$(PWD)" post_build )
	@echo "*******************************************************************************"
	@echo $(PRECISION_MESSAGE)
	@echo $(DEBUG_MESSAGE)
	@echo $(PARALLEL_MESSAGE)
	@echo $(PAPI_MESSAGE)
	@echo $(TAU_MESSAGE)
	@echo $(OPENMP_MESSAGE)
ifeq "$(AUTOCLEAN)" "true"
	@echo $(AUTOCLEAN_MESSAGE)
endif
	@echo $(GEN_F90_MESSAGE)
	@echo $(TIMER_MESSAGE)
	@echo $(PIO_MESSAGE)
	@echo "*******************************************************************************"
clean:
	cd src; $(MAKE) clean RM="$(RM)" CORE="$(CORE)"
	$(RM) .mpas_core_*
	$(RM) $(EXE_NAME)
	$(RM) namelist.$(NAMELIST_SUFFIX).defaults
	$(RM) streams.$(NAMELIST_SUFFIX).defaults
core_error:
	@echo ""
	@echo "*******************************************************************************"
	@echo "     The directory src/core_$(CORE) does not exist."
	@echo "     $(CORE) is not a valid core choice."
	@echo "*******************************************************************************"
	@echo ""
	exit 1
error: errmsg

clean_core:
	@echo ""
	@echo "*******************************************************************************"
	@echo " The MPAS infrastructure is currently built for the $(LAST_CORE) core."
	@echo " Before building the $(CORE) core, please do one of the following."
	@echo ""
	@echo ""
	@echo " To remove the $(LAST_CORE)_model executable and clean the MPAS infrastructure, run:"
	@echo "      make clean CORE=$(LAST_CORE)"
	@echo ""
	@echo " To preserve all executables except $(CORE)_model and clean the MPAS infrastructure, run:"
	@echo "      make clean CORE=$(CORE)"
	@echo ""
	@echo " Alternatively, AUTOCLEAN=true can be appended to the make command to force a clean,"
	@echo " build a new $(CORE)_model executable, and preserve all other executables."
	@echo ""
	@echo "*******************************************************************************"
	@echo ""
	exit 1

else # CORE IF

all: error
clean: errmsg
	exit 1
error: errmsg
	@echo "************ ERROR ************"
	@echo "No CORE specified. Quitting."
	@echo "************ ERROR ************"
	@echo ""
	exit 1

endif # CORE IF

errmsg:
	@echo ""
	@echo "Usage: $(MAKE) target CORE=[core] [options]"
	@echo ""
	@echo "Example targets:"
	@echo "    ifort"
	@echo "    gfortran"
	@echo "    xlf"
	@echo "    pgi"
	@echo ""
	@echo "Availabe Cores:"
	@cd src; ls -d core_* | grep ".*" | sed "s/core_/    /g"
	@echo ""
	@echo "Available Options:"
	@echo "    DEBUG=true    - builds debug version. Default is optimized version."
	@echo "    USE_PAPI=true - builds version using PAPI for timers. Default is off."
	@echo "    TAU=true      - builds version using TAU hooks for profiling. Default is off."
	@echo "    AUTOCLEAN=true    - forces a clean of infrastructure prior to build new core."
	@echo "    GEN_F90=true  - Generates intermediate .f90 files through CPP, and builds with them."
<<<<<<< HEAD
	@echo "    TIMER_LIB=opt - Selects the timer library interface to be used for profiling the model. Options are:"
	@echo "                    TIMER_LIB=native - Uses native built-in timers in MPAS"
	@echo "                    TIMER_LIB=gptl - Uses gptl for the timer interface instead of the native interface"
	@echo "                    TIMER_LIB=tau - Uses TAU for the timer interface instead of the native interface"
	@echo "    OPENMP=true   - builds and links with OpenMP flags. Default is to not use OpenMP."
	@echo "    USE_PIO2=true - links with the PIO 2 library. Default is to use the PIO 1.x library."
=======
	@echo "    PRECISION=single - builds with default single-precision real kind. Default is to use double-precision."
>>>>>>> f9b7fa79
	@echo ""
	@echo "Ensure that NETCDF, PNETCDF, PIO, and PAPI (if USE_PAPI=true) are environment variables"
	@echo "that point to the absolute paths for the libraries."
	@echo ""
ifdef CORE
	exit 1
endif
<|MERGE_RESOLUTION|>--- conflicted
+++ resolved
@@ -445,7 +445,6 @@
 SCC=$(CC_SERIAL)
 PARALLEL_MESSAGE="Parallel version is on."
 
-<<<<<<< HEAD
 ifeq "$(OPENMP)" "true"
 	FFLAGS += $(FFLAGS_OMP)
 	CFLAGS += $(CFLAGS_OMP)
@@ -453,7 +452,7 @@
 	override CPPFLAGS += "-DMPAS_OPENMP"
 	LDFLAGS += $(FFLAGS_OMP)
 endif #OPENMP IF
-=======
+
 ifeq "$(PRECISION)" "single"
 	FFLAGS += "-DSINGLE_PRECISION"
 	CFLAGS += "-DSINGLE_PRECISION"
@@ -464,7 +463,6 @@
 	FFLAGS += $(FFLAGS_PROMOTION)
 	PRECISION_MESSAGE="MPAS was built with default double-precision reals."
 endif #PRECISION IF
->>>>>>> f9b7fa79
 
 ifeq "$(USE_PAPI)" "true"
 	CPPINCLUDES += -I$(PAPI)/include -D_PAPI
@@ -724,16 +722,13 @@
 	@echo "    TAU=true      - builds version using TAU hooks for profiling. Default is off."
 	@echo "    AUTOCLEAN=true    - forces a clean of infrastructure prior to build new core."
 	@echo "    GEN_F90=true  - Generates intermediate .f90 files through CPP, and builds with them."
-<<<<<<< HEAD
 	@echo "    TIMER_LIB=opt - Selects the timer library interface to be used for profiling the model. Options are:"
 	@echo "                    TIMER_LIB=native - Uses native built-in timers in MPAS"
 	@echo "                    TIMER_LIB=gptl - Uses gptl for the timer interface instead of the native interface"
 	@echo "                    TIMER_LIB=tau - Uses TAU for the timer interface instead of the native interface"
 	@echo "    OPENMP=true   - builds and links with OpenMP flags. Default is to not use OpenMP."
 	@echo "    USE_PIO2=true - links with the PIO 2 library. Default is to use the PIO 1.x library."
-=======
 	@echo "    PRECISION=single - builds with default single-precision real kind. Default is to use double-precision."
->>>>>>> f9b7fa79
 	@echo ""
 	@echo "Ensure that NETCDF, PNETCDF, PIO, and PAPI (if USE_PAPI=true) are environment variables"
 	@echo "that point to the absolute paths for the libraries."
