<?xml version="1.0"?>
<registry model="mpas" core="atmosphere" version="2.1">

<!-- **************************************************************************************** -->
<!-- ************************************** Dimensions ************************************** -->
<!-- **************************************************************************************** -->

        <dims>
                <dim name="nCells"/>
                <dim name="nEdges"/>
                <dim name="maxEdges"/>
                <dim name="maxEdges2"/>
                <dim name="nVertices"/>
                <dim name="TWO"                definition="2"/>
                <dim name="THREE"              definition="3"/>
                <dim name="vertexDegree"/>
                <dim name="FIFTEEN"            definition="15"/>
                <dim name="TWENTYONE"          definition="21"/>
                <dim name="R3"                 definition="3"/>
                <dim name="nVertLevels"/>
                <dim name="nVertLevelsP1"      definition="nVertLevels+1"/>
                <dim name="nMonths"            definition="namelist:months"/>
                <dim name="nSoilLevels"        definition="namelist:num_soil_layers"/>
                <dim name="nLags"              definition="namelist:input_soil_temperature_lag"/>
                <dim name="nOznLevels"         definition="namelist:noznlev"/>
                <dim name="nAerLevels"         definition="namelist:naerlev"/>
                <dim name="cam_dim1"           definition="namelist:camdim1"/>
                <dim name="nVertLevelsP2"      definition="nVertLevels+2"/>
        </dims>


<!-- **************************************************************************************** -->
<!-- ************************************** Namelists *************************************** -->
<!-- **************************************************************************************** -->

        <nml_record name="nhyd_model" in_defaults="true">
                <nml_option name="config_time_integration"           type="character"     default_value="SRK3"        in_defaults="false"/>
                <nml_option name="config_dt"                         type="real"          default_value="450.0"/>
                <nml_option name="config_calendar_type"              type="character"     default_value="gregorian"   in_defaults="false"/>
                <nml_option name="config_start_time"                 type="character"     default_value="2010-10-23_00:00:00"/>
                <nml_option name="config_stop_time"                  type="character"     default_value="none"        in_defaults="false"/>
                <nml_option name="config_run_duration"               type="character"     default_value="5_00:00:00"/>
                <nml_option name="config_number_of_sub_steps"        type="integer"       default_value="6"/>
                <nml_option name="config_h_mom_eddy_visc2"           type="real"          default_value="0.0"/>
                <nml_option name="config_h_mom_eddy_visc4"           type="real"          default_value="0.0"/>
                <nml_option name="config_v_mom_eddy_visc2"           type="real"          default_value="0.0"/>
                <nml_option name="config_h_theta_eddy_visc2"         type="real"          default_value="0.0"/>
                <nml_option name="config_h_theta_eddy_visc4"         type="real"          default_value="0.0"/>
                <nml_option name="config_v_theta_eddy_visc2"         type="real"          default_value="0.0"/>
                <nml_option name="config_horiz_mixing"               type="character"     default_value="2d_smagorinsky"/>
                <nml_option name="config_len_disp"                   type="real"          default_value="120000.0"/>
                <nml_option name="config_visc4_2dsmag"               type="real"          default_value="0.05"/>
                <nml_option name="config_del4u_div_factor"           type="real"          default_value="1.0"         in_defaults="false"/>
                <nml_option name="config_w_adv_order"                type="integer"       default_value="3"/>
                <nml_option name="config_theta_adv_order"            type="integer"       default_value="3"/>
                <nml_option name="config_scalar_adv_order"           type="integer"       default_value="3"/>
                <nml_option name="config_u_vadv_order"               type="integer"       default_value="3"/>
                <nml_option name="config_w_vadv_order"               type="integer"       default_value="3"/>
                <nml_option name="config_theta_vadv_order"           type="integer"       default_value="3"/>
                <nml_option name="config_scalar_vadv_order"          type="integer"       default_value="3"/>
                <nml_option name="config_scalar_advection"           type="logical"       default_value="true"/>
                <nml_option name="config_positive_definite"          type="logical"       default_value="false"/>
                <nml_option name="config_monotonic"                  type="logical"       default_value="true"/>
                <nml_option name="config_coef_3rd_order"             type="real"          default_value="0.25"/>
                <nml_option name="config_mix_full"                   type="logical"       default_value="true"        in_defaults="false"/>
                <nml_option name="config_epssm"                      type="real"          default_value="0.1"/>
                <nml_option name="config_smdiv"                      type="real"          default_value="0.1"/>
                <nml_option name="config_newpx"                      type="logical"       default_value="false"/>
                <nml_option name="config_apvm_upwinding"             type="real"          default_value="0.5"         in_defaults="false"/>
                <nml_option name="config_h_ScaleWithMesh"            type="logical"       default_value="true"/>
                <nml_option name="config_num_halos"                  type="integer"       default_value="2"           in_defaults="false"/>
        </nml_record>

        <nml_record name="damping" in_defaults="true">
                <nml_option name="config_zd"                         type="real"          default_value="22000.0"/>
                <nml_option name="config_xnutr"                      type="real"          default_value="0.2"/>
        </nml_record>

        <nml_record name="io" in_defaults="true">
                <nml_option name="config_restart_timestamp_name"     type="character"     default_value="restart_timestamp"  in_defaults="false"/>
                <nml_option name="config_pio_num_iotasks"            type="integer"       default_value="0"/>
                <nml_option name="config_pio_stride"                 type="integer"       default_value="1"/>
                <nml_option name="config_pio_format"                 type="character"     default_value="pnetcdf"            in_defaults="false"/>
        </nml_record>

        <nml_record name="decomposition" in_defaults="true">
                <nml_option name="config_block_decomp_file_prefix"   type="character"     default_value="x1.40962.graph.info.part."/>
                <nml_option name="config_number_of_blocks"           type="integer"       default_value="0"                  in_defaults="false"/>
                <nml_option name="config_explicit_proc_decomp"       type="logical"       default_value="false"              in_defaults="false"/>
                <nml_option name="config_proc_decomp_file_prefix"    type="character"     default_value="graph.info.part."   in_defaults="false"/>
        </nml_record>

        <nml_record name="restart" in_defaults="true">
                <nml_option name="config_do_restart"                 type="logical"       default_value="false"/>
                <nml_option name="config_do_DAcycling"               type="logical"       default_value="false"              in_defaults="false"/>
        </nml_record>

        <nml_record name="printout" in_defaults="true">
                <nml_option name="config_print_global_minmax_vel"    type="logical"       default_value="true"/>
                <nml_option name="config_print_global_minmax_sca"    type="logical"       default_value="false"              in_defaults="false"/>
        </nml_record>

<!-- **************************************************************************************** -->
<!-- *************************************** Streams **************************************** -->
<!-- **************************************************************************************** -->

	<streams>
		<stream name="input" 
                        type="input" 
                        filename_template="x1.40962.init.nc" 
                        input_interval="initial_only"
                        immutable="true">

			<var name="latCell"/>
			<var name="lonCell"/>
			<var name="xCell"/>
			<var name="yCell"/>
			<var name="zCell"/>
			<var name="indexToCellID"/>
			<var name="latEdge"/>
			<var name="lonEdge"/>
			<var name="xEdge"/>
			<var name="yEdge"/>
			<var name="zEdge"/>
			<var name="indexToEdgeID"/>
			<var name="latVertex"/>
			<var name="lonVertex"/>
			<var name="xVertex"/>
			<var name="yVertex"/>
			<var name="zVertex"/>
			<var name="indexToVertexID"/>
			<var name="cellsOnEdge"/>
			<var name="nEdgesOnCell"/>
			<var name="nEdgesOnEdge"/>
			<var name="edgesOnCell"/>
			<var name="edgesOnEdge"/>
			<var name="weightsOnEdge"/>
			<var name="dvEdge"/>
			<var name="dcEdge"/>
			<var name="angleEdge"/>
			<var name="areaCell"/>
			<var name="areaTriangle"/>
			<var name="edgeNormalVectors"/>
			<var name="localVerticalUnitVectors"/>
			<var name="cellTangentPlane"/>
			<var name="cellsOnCell"/>
			<var name="verticesOnCell"/>
			<var name="verticesOnEdge"/>
			<var name="edgesOnVertex"/>
			<var name="cellsOnVertex"/>
			<var name="kiteAreasOnVertex"/>
			<var name="fEdge"/>
			<var name="fVertex"/>
			<var name="meshDensity"/>
			<var name="cf1"/>
			<var name="cf2"/>
			<var name="cf3"/>
			<var name="zgrid"/>
			<var name="rdzw"/>
			<var name="dzu"/>
			<var name="rdzu"/>
			<var name="fzm"/>
			<var name="fzp"/>
			<var name="zx"/>
			<var name="zz"/>
			<var name="zb"/>
			<var name="zb3"/>
			<var name="dss"/>
			<var name="u_init"/>
			<var name="t_init"/>
			<var name="qv_init"/>
			<var name="deriv_two"/>
			<var name="advCells"/>
			<var name="defc_a"/>
			<var name="defc_b"/>
			<var name="coeffs_reconstruct"/>
			<var_array name="scalars"/>
			<var name="xtime"/>
			<var name="u"/>
			<var name="w"/>
			<var name="rho"/>
			<var name="theta"/>
			<var name="rh"/>
			<var name="exner_base"/>
			<var name="pressure_base"/>
			<var name="rho_base"/>
			<var name="theta_base"/>
			<var name="surface_pressure"/>
			<var name="isltyp"/>
			<var name="ivgtyp"/>
			<var name="mminlu"/>
			<var name="landmask"/>
			<var name="shdmin"/>
			<var name="shdmax"/>
			<var name="snoalb"/>
			<var name="ter"/>
			<var name="albedo12m"/>
			<var name="greenfrac"/>
			<var name="sfc_albbck"/>
			<var name="skintemp"/>
			<var name="snow"/>
			<var name="snowc"/>
			<var name="snowh"/>
			<var name="sst"/>
			<var name="tmn"/>
			<var name="vegfra"/>
			<var name="seaice"/>
			<var name="xice"/>
			<var name="xland"/>
			<var name="dzs"/>
			<var name="sh2o"/>
			<var name="smois"/>
			<var name="tslb"/>
			<var name="var2d"/>
			<var name="con"/>
			<var name="oa1"/>
			<var name="oa2"/>
			<var name="oa3"/>
			<var name="oa4"/>
			<var name="ol1"/>
			<var name="ol2"/>
			<var name="ol3"/>
			<var name="ol4"/>
		</stream>

		<stream name="restart" 
                        type="input;output" 
                        filename_template="restart.$Y-$M-$D_$h.$m.$s.nc" 
                        input_interval="initial_only" 
                        output_interval="1_00:00:00" 
                        immutable="true">

			<var name="latCell"/>
			<var name="lonCell"/>
			<var name="xCell"/>
			<var name="yCell"/>
			<var name="zCell"/>
			<var name="indexToCellID"/>
			<var name="latEdge"/>
			<var name="lonEdge"/>
			<var name="xEdge"/>
			<var name="yEdge"/>
			<var name="zEdge"/>
			<var name="indexToEdgeID"/>
			<var name="latVertex"/>
			<var name="lonVertex"/>
			<var name="xVertex"/>
			<var name="yVertex"/>
			<var name="zVertex"/>
			<var name="indexToVertexID"/>
			<var name="cellsOnEdge"/>
			<var name="nEdgesOnCell"/>
			<var name="nEdgesOnEdge"/>
			<var name="edgesOnCell"/>
			<var name="edgesOnEdge"/>
			<var name="weightsOnEdge"/>
			<var name="dvEdge"/>
			<var name="dcEdge"/>
			<var name="angleEdge"/>
			<var name="areaCell"/>
			<var name="areaTriangle"/>
			<var name="edgeNormalVectors"/>
			<var name="localVerticalUnitVectors"/>
			<var name="cellTangentPlane"/>
			<var name="cellsOnCell"/>
			<var name="verticesOnCell"/>
			<var name="verticesOnEdge"/>
			<var name="edgesOnVertex"/>
			<var name="cellsOnVertex"/>
			<var name="kiteAreasOnVertex"/>
			<var name="fEdge"/>
			<var name="fVertex"/>
			<var name="meshDensity"/>
			<var name="meshScalingDel2"/>
			<var name="meshScalingDel4"/>
			<var name="cf1"/>
			<var name="cf2"/>
			<var name="cf3"/>
			<var name="cpr"/>
			<var name="cpl"/>
			<var name="zgrid"/>
			<var name="rdzw"/>
			<var name="dzu"/>
			<var name="rdzu"/>
			<var name="fzm"/>
			<var name="fzp"/>
			<var name="zx"/>
			<var name="zz"/>
			<var name="zb"/>
			<var name="zb3"/>
			<var name="pzm"/>
			<var name="pzp"/>
			<var name="dss"/>
			<var name="u_init"/>
			<var name="t_init"/>
			<var name="qv_init"/>
			<var name="deriv_two"/>
			<var name="advCells"/>
			<var name="defc_a"/>
			<var name="defc_b"/>
			<var name="coeffs_reconstruct"/>
			<var name="east"/>
			<var name="north"/>
			<var_array name="scalars"/>
			<var name="xtime"/>
			<var name="u"/>
			<var name="w"/>
			<var name="rho_zz"/>
			<var name="theta_m"/>
			<var name="pressure_p"/>
			<var name="rho"/>
			<var name="theta"/>
			<var name="rh"/>
			<var name="uReconstructZonal"/>
			<var name="uReconstructMeridional"/>
			<var name="rv"/>
			<var name="circulation"/>
			<var name="exner"/>
			<var name="exner_base"/>
			<var name="rtheta_base"/>
			<var name="pressure_base"/>
			<var name="rho_base"/>
			<var name="theta_base"/>
			<var name="ru"/>
			<var name="ru_p"/>
			<var name="rw"/>
			<var name="rw_p"/>
			<var name="rtheta_p"/>
			<var name="rho_p"/>
			<var name="surface_pressure"/>
                        <var name="tend_sfc_pressure"/>
			<var name="rt_diabatic_tend"/>
			<var name="dcEdge_m"/>
			<var name="nsteps_accum"/>
			<var name="ndays_accum"/>
			<var name="tlag"/>
			<var name="tday_accum"/>
			<var name="tyear_mean"/>
			<var name="tyear_accum"/>
			<var name="refl10cm_max"/>
			<var name="i_rainnc"/>
			<var name="sr"/>
			<var name="rainncv"/>
			<var name="rainnc"/>
			<var name="snownc"/>
			<var name="graupelnc"/>
			<var name="i_rainc"/>
			<var name="cuprec"/>
			<var name="rainc"/>
			<var name="raincv"/>
			<var name="nca"/>
			<var name="cubot"/>
			<var name="cutop"/>
			<var name="w0avg"/>
			<var name="kpbl"/>
			<var name="hpbl"/>
			<var name="hfx"/>
			<var name="mavail"/>
			<var name="mol"/>
			<var name="qfx"/>
			<var name="qsfc"/>
			<var name="ust"/>
			<var name="ustm"/>
			<var name="zol"/>
			<var name="znt"/>
			<var name="br"/>
			<var name="cd"/>
			<var name="cda"/>
			<var name="chs"/>
			<var name="chs2"/>
			<var name="cqs2"/>
			<var name="ck"/>
			<var name="cka"/>
			<var name="cpm"/>
			<var name="flhc"/>
			<var name="flqc"/>
			<var name="gz1oz0"/>
			<var name="lh"/>
			<var name="psim"/>
			<var name="psih"/>
			<var name="qgh"/>
			<var name="regime"/>
			<var name="rmol"/>
			<var name="wspd"/>
			<var name="fh"/>
			<var name="fm"/>
			<var name="u10"/>
			<var name="v10"/>
			<var name="q2"/>
			<var name="t2m"/>
			<var name="th2m"/>
			<var name="dusfcg"/>
			<var name="dvsfcg"/>
			<var name="dtaux3d"/>
			<var name="dtauy3d"/>
			<var name="rubldiff"/>
			<var name="rvbldiff"/>
			<var name="i_acswdnb"/>
			<var name="i_acswdnbc"/>
			<var name="i_acswdnt"/>
			<var name="i_acswdntc"/>
			<var name="i_acswupb"/>
			<var name="i_acswupbc"/>
			<var name="i_acswupt"/>
			<var name="i_acswuptc"/>
			<var name="acswdnb"/>
			<var name="acswdnbc"/>
			<var name="acswdnt"/>
			<var name="acswdntc"/>
			<var name="acswupb"/>
			<var name="acswupbc"/>
			<var name="acswupt"/>
			<var name="acswuptc"/>
			<var name="gsw"/>
			<var name="i_aclwdnb"/>
			<var name="i_aclwdnbc"/>
			<var name="i_aclwdnt"/>
			<var name="i_aclwdntc"/>
			<var name="i_aclwupb"/>
			<var name="i_aclwupbc"/>
			<var name="i_aclwupt"/>
			<var name="i_aclwuptc"/>
			<var name="aclwdnb"/>
			<var name="aclwdnbc"/>
			<var name="aclwdnt"/>
			<var name="aclwdntc"/>
			<var name="aclwupb"/>
			<var name="aclwupbc"/>
			<var name="aclwupt"/>
			<var name="aclwuptc"/>
			<var name="glw"/>
			<var name="o3clim"/>
			<var name="o3vmr "/>
			<var name="acsnom"/>
			<var name="acsnow"/>
			<var name="canwat"/>
			<var name="chklowq"/>
			<var name="grdflx"/>
			<var name="lai"/>
			<var name="noahres"/>
			<var name="potevp"/>
			<var name="qz0"/>
			<var name="sfc_albedo"/>
			<var name="sfc_emiss"/>
			<var name="sfc_emibck"/>
			<var name="sfcrunoff"/>
			<var name="smstav"/>
			<var name="smstot"/>
			<var name="snopcx"/>
			<var name="snotime"/>
			<var name="sstsk"/>
			<var name="sstsk_dtc"/>
			<var name="sstsk_dtw"/>
			<var name="thc"/>
			<var name="udrunoff"/>
			<var name="xicem"/>
			<var name="z0"/>
			<var name="zs"/>
			<var name="rthcuten"/>
			<var name="rqvcuten"/>
			<var name="rqccuten"/>
			<var name="rqicuten"/>
			<var name="rqrcuten"/>
			<var name="rqscuten"/>
			<var name="rqvdynten"/>
			<var name="rucuten"/>
			<var name="rvcuten"/>
			<var name="rublten"/>
			<var name="rvblten"/>
			<var name="rthblten"/>
			<var name="rqvblten"/>
			<var name="rqcblten"/>
			<var name="rqiblten"/>
			<var name="rthratensw"/>
			<var name="rthratenlw"/>
			<var name="pin"/>
			<var name="ozmixm"/>
			<var name="isltyp"/>
			<var name="ivgtyp"/>
			<var name="mminlu"/>
			<var name="landmask"/>
			<var name="shdmin"/>
			<var name="shdmax"/>
			<var name="snoalb"/>
			<var name="albedo12m"/>
			<var name="greenfrac"/>
			<var name="sfc_albbck"/>
			<var name="skintemp"/>
			<var name="snow"/>
			<var name="snowc"/>
			<var name="snowh"/>
			<var name="sst"/>
			<var name="tmn"/>
			<var name="vegfra"/>
			<var name="seaice"/>
			<var name="xice"/>
			<var name="xland"/>
			<var name="dzs"/>
			<var name="smcrel"/>
			<var name="sh2o"/>
			<var name="smois"/>
			<var name="tslb"/>
			<var name="var2d"/>
			<var name="con"/>
			<var name="oa1"/>
			<var name="oa2"/>
			<var name="oa3"/>
			<var name="oa4"/>
			<var name="ol1"/>
			<var name="ol2"/>
			<var name="ol3"/>
			<var name="ol4"/>
		</stream>

		<stream name="output" 
                        type="output" 
                        filename_template="history.$Y-$M-$D_$h.$m.$s.nc" 
                        output_interval="6:00:00"
                        runtime_format="separate_file">

			<var name="latCell"/>
			<var name="lonCell"/>
			<var name="xCell"/>
			<var name="yCell"/>
			<var name="zCell"/>
			<var name="indexToCellID"/>
			<var name="latEdge"/>
			<var name="lonEdge"/>
			<var name="xEdge"/>
			<var name="yEdge"/>
			<var name="zEdge"/>
			<var name="indexToEdgeID"/>
			<var name="latVertex"/>
			<var name="lonVertex"/>
			<var name="xVertex"/>
			<var name="yVertex"/>
			<var name="zVertex"/>
			<var name="indexToVertexID"/>
			<var name="cellsOnEdge"/>
			<var name="nEdgesOnCell"/>
			<var name="nEdgesOnEdge"/>
			<var name="edgesOnCell"/>
			<var name="edgesOnEdge"/>
			<var name="weightsOnEdge"/>
			<var name="dvEdge"/>
			<var name="dcEdge"/>
			<var name="angleEdge"/>
			<var name="areaCell"/>
			<var name="areaTriangle"/>
			<var name="cellsOnCell"/>
			<var name="verticesOnCell"/>
			<var name="verticesOnEdge"/>
			<var name="edgesOnVertex"/>
			<var name="cellsOnVertex"/>
			<var name="kiteAreasOnVertex"/>
			<var name="meshDensity"/>
			<var name="zgrid"/>
			<var name="fzm"/>
			<var name="fzp"/>
			<var name="zz"/>
<<<<<<< HEAD
			<var name="zb"/>
			<var name="zb3"/>
			<var name="dss"/>
			<var name="u_init"/>
			<var name="t_init"/>
			<var name="qv_init"/>
			<var name="defc_a"/>
			<var name="defc_b"/>
			<var name="coeffs_reconstruct"/>
			<var_array name="scalars"/>
=======
			<var name="qv"/>
			<var name="qc"/>
			<var name="qr"/>
			<var name="qi"/>
			<var name="qs"/>
			<var name="qg"/>
>>>>>>> 10934c76
			<var name="xtime"/>
			<var name="u"/>
			<var name="w"/>
			<var name="pressure"/>
			<var name="surface_pressure"/>
			<var name="rho"/>
			<var name="theta"/>
			<var name="rh"/>
			<var name="divergence"/>
			<var name="vorticity"/>
			<var name="ke"/>
			<var name="uReconstructZonal"/>
			<var name="uReconstructMeridional"/>
<<<<<<< HEAD
			<var name="h_divergence"/>
			<var name="exner"/>
			<var name="exner_base"/>
			<var name="pressure_base"/>
			<var name="rho_base"/>
			<var name="theta_base"/>
			<var name="kdiff"/>
			<var name="surface_pressure"/>
			<var name="temperature_200hPa"/>
			<var name="temperature_500hPa"/>
			<var name="temperature_700hPa"/>
			<var name="temperature_850hPa"/>
			<var name="relhum_200hPa"/>
			<var name="relhum_500hPa"/>
			<var name="relhum_700hPa"/>
			<var name="relhum_850hPa"/>
			<var name="height_200hPa"/>
			<var name="height_500hPa"/>
			<var name="height_700hPa"/>
			<var name="height_850hPa"/>
			<var name="uzonal_200hPa"/>
			<var name="uzonal_500hPa"/>
			<var name="uzonal_700hPa"/>
			<var name="uzonal_850hPa"/>
			<var name="umeridional_200hPa"/>
			<var name="umeridional_500hPa"/>
			<var name="umeridional_700hPa"/>
			<var name="umeridional_850hPa"/>
			<var name="w_200hPa"/>
			<var name="w_500hPa"/>
			<var name="w_700hPa"/>
			<var name="w_850hPa"/>
			<var name="vorticity_200hPa"/>
			<var name="vorticity_500hPa"/>
			<var name="vorticity_700hPa"/>
			<var name="vorticity_850hPa"/>
			<var_array name="scalars_tend"/>
			<var name="tend_u"/>
			<var name="tend_w"/>
			<var name="tend_rho"/>
			<var name="tend_theta"/>
			<var name="dcEdge_m"/>
			<var name="refl10cm_max"/>
=======
>>>>>>> 10934c76
			<var name="i_rainnc"/>
			<var name="rainnc"/>
			<var name="precipw"/>
			<var name="relhum"/>
			<var name="cuprec"/>
			<var name="i_rainc"/>
			<var name="rainc"/>
			<var name="kpbl"/>
			<var name="hpbl"/>
			<var name="hfx"/>
			<var name="qfx"/>
			<var name="cd"/>
			<var name="cda"/>
			<var name="ck"/>
			<var name="cka"/>
			<var name="lh"/>
			<var name="u10"/>
			<var name="v10"/>
			<var name="q2"/>
			<var name="t2m"/>
			<var name="th2m"/>
			<var name="gsw"/>
			<var name="glw"/>
			<var name="acsnow"/>
			<var name="pin"/>
			<var name="ozmixm"/>
			<var name="mminlu"/>
			<var name="xland"/>
			<var name="ter"/>
			<var name="skintemp"/>
			<var name="snow"/>
			<var name="snowh"/>
			<var name="sst"/>
			<var name="vegfra"/>
			<var name="xice"/>
			<var name="sh2o"/>
			<var name="smois"/>
			<var name="tslb"/>
		</stream>

		<stream name="diagnostics" 
                        type="output" 
                        filename_template="diag.$Y-$M-$D_$h.$m.$s.nc" 
                        output_interval="3:00:00"
                        runtime_format="separate_file">

			<var name="xtime"/>
			<var name="olrtoa"/>
			<var name="rainc"/>
			<var name="rainnc"/>
			<var name="refl10cm_max"/>
			<var name="precipw"/>
			<var name="temperature_200hPa"/>
			<var name="temperature_500hPa"/>
			<var name="temperature_850hPa"/>
			<var name="height_200hPa"/>
			<var name="height_500hPa"/>
			<var name="height_850hPa"/>
			<var name="uzonal_200hPa"/>
			<var name="uzonal_500hPa"/>
			<var name="uzonal_850hPa"/>
			<var name="umeridional_200hPa"/>
			<var name="umeridional_500hPa"/>
			<var name="umeridional_850hPa"/>
			<var name="w_200hPa"/>
			<var name="w_500hPa"/>
			<var name="w_850hPa"/>
			<var name="vorticity_200hPa"/>
			<var name="vorticity_500hPa"/>
			<var name="vorticity_850hPa"/>
		</stream>

		<stream name="surface" 
                        type="input" 
                        filename_template="x1.40962.sfc_update.nc" 
                        input_interval="none"
                        filename_interval="none"
                        runtime_format="separate_file">

			<var name="sst"/>
			<var name="xice"/>
		</stream>
	</streams>


<!-- **************************************************************************************** -->
<!-- ************************************** Variables *************************************** -->
<!-- **************************************************************************************** -->

        <var_struct name="mesh" time_levs="1">

                <!-- horizontal grid structure -->
                <var name="latCell"                   type="real"     dimensions="nCells"/>
                <var name="lonCell"                   type="real"     dimensions="nCells"/>
                <var name="xCell"                     type="real"     dimensions="nCells"/>
                <var name="yCell"                     type="real"     dimensions="nCells"/>
                <var name="zCell"                     type="real"     dimensions="nCells"/>
                <var name="indexToCellID"             type="integer"  dimensions="nCells"/>
                <var name="latEdge"                   type="real"     dimensions="nEdges"/>
                <var name="lonEdge"                   type="real"     dimensions="nEdges"/>
                <var name="xEdge"                     type="real"     dimensions="nEdges"/>
                <var name="yEdge"                     type="real"     dimensions="nEdges"/>
                <var name="zEdge"                     type="real"     dimensions="nEdges"/>
                <var name="indexToEdgeID"             type="integer"  dimensions="nEdges"/>
                <var name="latVertex"                 type="real"     dimensions="nVertices"/>
                <var name="lonVertex"                 type="real"     dimensions="nVertices"/>
                <var name="xVertex"                   type="real"     dimensions="nVertices"/>
                <var name="yVertex"                   type="real"     dimensions="nVertices"/>
                <var name="zVertex"                   type="real"     dimensions="nVertices"/>
                <var name="indexToVertexID"           type="integer"  dimensions="nVertices"/>
                <var name="cellsOnEdge"               type="integer"  dimensions="TWO nEdges"/>
                <var name="nEdgesOnCell"              type="integer"  dimensions="nCells"/>
                <var name="nEdgesOnEdge"              type="integer"  dimensions="nEdges"/>
                <var name="edgesOnCell"               type="integer"  dimensions="maxEdges nCells"/>
                <var name="edgesOnEdge"               type="integer"  dimensions="maxEdges2 nEdges"/>
                <var name="weightsOnEdge"             type="real"     dimensions="maxEdges2 nEdges"/>
                <var name="dvEdge"                    type="real"     dimensions="nEdges"/>
                <var name="dcEdge"                    type="real"     dimensions="nEdges"/>
                <var name="angleEdge"                 type="real"     dimensions="nEdges"/>
                <var name="areaCell"                  type="real"     dimensions="nCells"/>
                <var name="areaTriangle"              type="real"     dimensions="nVertices"/>
                <var name="edgeNormalVectors"         type="real"     dimensions="R3 nEdges"/>
                <var name="localVerticalUnitVectors"  type="real"     dimensions="R3 nCells"/>
                <var name="cellTangentPlane"          type="real"     dimensions="R3 TWO nCells"/>
                <var name="cellsOnCell"               type="integer"  dimensions="maxEdges nCells"/>
                <var name="verticesOnCell"            type="integer"  dimensions="maxEdges nCells"/>
                <var name="verticesOnEdge"            type="integer"  dimensions="TWO nEdges"/>
                <var name="edgesOnVertex"             type="integer"  dimensions="vertexDegree nVertices"/>
                <var name="cellsOnVertex"             type="integer"  dimensions="vertexDegree nVertices"/>
                <var name="kiteAreasOnVertex"         type="real"     dimensions="vertexDegree nVertices"/>
                <var name="fEdge"                     type="real"     dimensions="nEdges"/>
                <var name="fVertex"                   type="real"     dimensions="nVertices"/>
                <var name="meshDensity"               type="real"     dimensions="nCells"/>
                <var name="meshScalingDel2"           type="real"     dimensions="nEdges"/>
                <var name="meshScalingDel4"           type="real"     dimensions="nEdges"/>

                <!-- coefficients for vertical extrapolation to the surface -->
                <var name="cf1"                       type="real"     dimensions=""/>
                <var name="cf2"                       type="real"     dimensions=""/>
                <var name="cf3"                       type="real"     dimensions=""/>

                <!-- coefficients used by "newpx" horizontal pressure gradient option -->
                <var name="cpr"                       type="real"     dimensions="THREE nEdges"/>
                <var name="cpl"                       type="real"     dimensions="THREE nEdges"/>

                <!-- description of the vertical grid structure -->
                <var name="zgrid"                     type="real"     dimensions="nVertLevelsP1 nCells"/>
                <var name="rdzw"                      type="real"     dimensions="nVertLevels"/>
                <var name="dzu"                       type="real"     dimensions="nVertLevels"/>
                <var name="rdzu"                      type="real"     dimensions="nVertLevels"/>
                <var name="fzm"                       type="real"     dimensions="nVertLevels"/>
                <var name="fzp"                       type="real"     dimensions="nVertLevels"/>
                <var name="zx"                        type="real"     dimensions="nVertLevelsP1 nEdges"/>
                <var name="zz"                        type="real"     dimensions="nVertLevelsP1 nCells"/>
                <var name="zb"                        type="real"     dimensions="nVertLevelsP1 TWO nEdges"/>
                <var name="zb3"                       type="real"     dimensions="nVertLevelsP1 TWO nEdges"/>
                <var name="pzm"                       type="real"     dimensions="nVertLevels nCells"/>
                <var name="pzp"                       type="real"     dimensions="nVertLevels nCells"/>

                <!-- W-Rayleigh damping coefficients -->
                <var name="dss"                       type="real"     dimensions="nVertLevels nCells"/>

                <var name="u_init"                    type="real"     dimensions="nVertLevels"/>
                <var name="t_init"                    type="real"     dimensions="nVertLevels nCells"/>
                <var name="qv_init"                   type="real"     dimensions="nVertLevels"/>

                <!-- Space needed for advection -->
                <var name="deriv_two"                 type="real"     dimensions="FIFTEEN TWO nEdges"/>
                <var name="advCells"                  type="integer"  dimensions="TWENTYONE nCells"/>
                <var name="adv_coefs"                 type="real"     dimensions="FIFTEEN nEdges"/>
                <var name="adv_coefs_3rd"             type="real"     dimensions="FIFTEEN nEdges"/>
                <var name="advCellsForEdge"           type="integer"  dimensions="FIFTEEN nEdges"/>
                <var name="nAdvCellsForEdge"          type="integer"  dimensions="nEdges"/>

                <!-- Space needed for deformation calculation weights -->
                <var name="defc_a"                    type="real"     dimensions="maxEdges nCells"/>
                <var name="defc_b"                    type="real"     dimensions="maxEdges nCells"/>

                <!-- Arrays required for reconstruction of velocity field -->
                <var name="coeffs_reconstruct"        type="real"     dimensions="R3 maxEdges nCells"/>
                <var name="east"                      type="real"     dimensions="R3 nCells"/>
                <var name="north"                     type="real"     dimensions="R3 nCells"/>

                <!-- Arrays needed only in the CAM LW and SW radiation codes: Aerosols -->
                <var name="m_hybi"                    type="real"     dimensions="nAerLevels nCells"/>
        </var_struct>

        <var_struct name="state" time_levs="2">

                <var name="xtime"     type="text"     dimensions="Time"/>

                <!-- Prognostic variables: read from input, saved in restart, and written to output -->
                <var name="u"         type="real"     dimensions="nVertLevels nEdges Time"/>
                <var name="w"         type="real"     dimensions="nVertLevelsP1 nCells Time"/>
                <var name="rho_zz"    type="real"     dimensions="nVertLevels nCells Time"/>
                <var name="theta_m"   type="real"     dimensions="nVertLevels nCells Time"/>
                <var name="m_ps"      type="real"     dimensions="nCells Time"/>
                <var_array name="scalars" type="real" dimensions="nVertLevels nCells Time">
                        <var name="qv"      array_group="moist"/>
                        <var name="qc"      array_group="moist"/>
                        <var name="qr"      array_group="moist"/>
                        <var name="qi"      array_group="moist"/>
                        <var name="qs"      array_group="moist"/>
                        <var name="qg"      array_group="moist"/>
                </var_array>

                <var_array name="aerosols" type="real" dimensions="nAerLevels nCells Time">
                        <var name="sul"     array_group="aer_cam"/>
                        <var name="sslt"    array_group="aer_cam"/>
                        <var name="dust1"   array_group="aer_cam"/>
                        <var name="dust2"   array_group="aer_cam"/>
                        <var name="dust3"   array_group="aer_cam"/>
                        <var name="dust4"   array_group="aer_cam"/>
                        <var name="ocpho"   array_group="aer_cam"/>
                        <var name="bcpho"   array_group="aer_cam"/>
                        <var name="ocphi"   array_group="aer_cam"/>
                        <var name="bcphi"   array_group="aer_cam"/>
                        <var name="bg"      array_group="aer_cam"/>
                        <var name="volc"    array_group="aer_cam"/>
                </var_array>
        </var_struct>

        <var_struct name="diag" time_levs="1">

                <!-- coefficients for the vertical tridiagonal solve -->
                <!-- Note:  these could be local but...              -->
                <var name="cofrz"                   type="real"     dimensions="nVertLevels Time"/>
                <var name="cofwr"                   type="real"     dimensions="nVertLevels nCells Time"/>
                <var name="cofwz"                   type="real"     dimensions="nVertLevels nCells Time"/>
                <var name="coftz"                   type="real"     dimensions="nVertLevelsP1 nCells Time"/>
                <var name="cofwt"                   type="real"     dimensions="nVertLevels nCells Time"/>
                <var name="a_tri"                   type="real"     dimensions="nVertLevels nCells Time"/>
                <var name="alpha_tri"               type="real"     dimensions="nVertLevels nCells Time"/>
                <var name="gamma_tri"               type="real"     dimensions="nVertLevels nCells Time"/>

                <!-- state variables diagnosed from prognostic state -->
                <var name="pressure_p"              type="real"     dimensions="nVertLevels nCells Time"/>

                <!-- Diagnostic fields: only written to output                                                           -->
                <!-- NOTE: added the "r" option to rho,theta,uReconstructZonal,and uReconstructMeridional for use of the -->
                <!-- non-hydrostatic dynamical core in a data assimilation framework. NOTE that the "r" option is not    -->
                <!-- needed for those 4 variables to get bit for bit restart capabilities, otherwise.                    -->
                <var name="rho"                     type="real"     dimensions="nVertLevels nCells Time"/>
                <var name="theta"                   type="real"     dimensions="nVertLevels nCells Time"/>
                <var name="rh"                      type="real"     dimensions="nVertLevels nCells Time"/>
                <var name="v"                       type="real"     dimensions="nVertLevels nEdges Time"/>
                <var name="divergence"              type="real"     dimensions="nVertLevels nCells Time"/>
                <var name="vorticity"               type="real"     dimensions="nVertLevels nVertices Time"/>
                <var name="pv_edge"                 type="real"     dimensions="nVertLevels nEdges Time"/>
                <var name="rho_edge"                type="real"     dimensions="nVertLevels nEdges Time"/>
                <var name="ke"                      type="real"     dimensions="nVertLevels nCells Time"/>
                <var name="pv_vertex"               type="real"     dimensions="nVertLevels nVertices Time"/>
                <var name="pv_cell"                 type="real"     dimensions="nVertLevels nCells Time"/>

                <!-- reconstructed horizontal velocity vectors at cell centers -->
                <var name="uReconstructX"           type="real"     dimensions="nVertLevels nCells Time"/>
                <var name="uReconstructY"           type="real"     dimensions="nVertLevels nCells Time"/>
                <var name="uReconstructZ"           type="real"     dimensions="nVertLevels nCells Time"/>
                <var name="uReconstructZonal"       type="real"     dimensions="nVertLevels nCells Time"/>
                <var name="uReconstructMeridional"  type="real"     dimensions="nVertLevels nCells Time"/>

                <!-- Other diagnostic variables -->
                <var name="rv"                      type="real"     dimensions="nVertLevels nEdges Time"/>
                <var name="circulation"             type="real"     dimensions="nVertLevels nVertices Time"/>
                <var name="gradPVt"                 type="real"     dimensions="nVertLevels nEdges Time"/>
                <var name="gradPVn"                 type="real"     dimensions="nVertLevels nEdges Time"/>
                <var name="h_divergence"            type="real"     dimensions="nVertLevels nCells Time"/>

                <var name="exner"                   type="real"     dimensions="nVertLevels nCells Time"/>
                <var name="exner_base"              type="real"     dimensions="nVertLevels nCells Time"/>
                <var name="rtheta_base"             type="real"     dimensions="nVertLevels nCells Time"/>
                <var name="pressure"                type="real"     dimensions="nVertLevels nCells Time"/>
                <var name="pressure_base"           type="real"     dimensions="nVertLevels nCells Time"/>
                <var name="rho_base"                type="real"     dimensions="nVertLevels nCells Time"/>
                <var name="theta_base"              type="real"     dimensions="nVertLevels nCells Time"/>

                <var name="ruAvg"                   type="real"     dimensions="nVertLevels nEdges Time"/>
                <var name="wwAvg"                   type="real"     dimensions="nVertLevelsP1 nCells Time"/>
                <var name="cqu"                     type="real"     dimensions="nVertLevels nEdges Time"/>
                <var name="cqw"                     type="real"     dimensions="nVertLevels nCells Time"/>

                <!-- coupled variables needed by solver, but not output -->
                <var name="ru"                      type="real"     dimensions="nVertLevels nEdges Time"/>
                <var name="ru_p"                    type="real"     dimensions="nVertLevels nEdges Time"/>
                <var name="ru_save"                 type="real"     dimensions="nVertLevels nEdges Time"/>

                <var name="rw"                      type="real"     dimensions="nVertLevelsP1 nCells Time"/>
                <var name="rw_p"                    type="real"     dimensions="nVertLevelsP1 nCells Time"/>
                <var name="rw_save"                 type="real"     dimensions="nVertLevelsP1 nCells Time"/>

                <var name="rtheta_p"                type="real"     dimensions="nVertLevels nCells Time"/>
                <var name="rtheta_pp"               type="real"     dimensions="nVertLevels nCells Time"/>
                <var name="rtheta_p_save"           type="real"     dimensions="nVertLevels nCells Time"/>
                <var name="rtheta_pp_old"           type="real"     dimensions="nVertLevels nCells Time"/>

                <var name="rho_p"                   type="real"     dimensions="nVertLevels nCells Time"/>
                <var name="rho_pp"                  type="real"     dimensions="nVertLevels nCells Time"/>
                <var name="rho_p_save"              type="real"     dimensions="nVertLevels nCells Time"/>

                <var name="kdiff"                   type="real"     dimensions="nVertLevels nCells Time"/>

                <var name="surface_pressure"        type="real"     dimensions="nCells Time"/>

                <var name="temperature_200hPa"     type="real"     dimensions="nCells Time"/>
                <var name="temperature_500hPa"     type="real"     dimensions="nCells Time"/>
                <var name="temperature_700hPa"     type="real"     dimensions="nCells Time"/>
                <var name="temperature_850hPa"     type="real"     dimensions="nCells Time"/>
                <var name="relhum_200hPa"          type="real"     dimensions="nCells Time"/>
                <var name="relhum_500hPa"          type="real"     dimensions="nCells Time"/>
                <var name="relhum_700hPa"          type="real"     dimensions="nCells Time"/>
                <var name="relhum_850hPa"          type="real"     dimensions="nCells Time"/>
                <var name="height_200hPa"          type="real"     dimensions="nCells Time"/>
                <var name="height_500hPa"          type="real"     dimensions="nCells Time"/>
                <var name="height_700hPa"          type="real"     dimensions="nCells Time"/>
                <var name="height_850hPa"          type="real"     dimensions="nCells Time"/>
                <var name="uzonal_200hPa"          type="real"     dimensions="nCells Time"/>
                <var name="uzonal_500hPa"          type="real"     dimensions="nCells Time"/>
                <var name="uzonal_700hPa"          type="real"     dimensions="nCells Time"/>
                <var name="uzonal_850hPa"          type="real"     dimensions="nCells Time"/>
                <var name="umeridional_200hPa"     type="real"     dimensions="nCells Time"/>
                <var name="umeridional_500hPa"     type="real"     dimensions="nCells Time"/>
                <var name="umeridional_700hPa"     type="real"     dimensions="nCells Time"/>
                <var name="umeridional_850hPa"     type="real"     dimensions="nCells Time"/>
                <var name="w_200hPa"               type="real"     dimensions="nCells Time"/>
                <var name="w_500hPa"               type="real"     dimensions="nCells Time"/>
                <var name="w_700hPa"               type="real"     dimensions="nCells Time"/>
                <var name="w_850hPa"               type="real"     dimensions="nCells Time"/>
                <var name="vorticity_200hPa"       type="real"     dimensions="nVertices Time"/>
                <var name="vorticity_500hPa"       type="real"     dimensions="nVertices Time"/>
                <var name="vorticity_700hPa"       type="real"     dimensions="nVertices Time"/>
                <var name="vorticity_850hPa"       type="real"     dimensions="nVertices Time"/>
        </var_struct>

        <var_struct name="tend" time_levs="1">

                
                <!-- tendencies for prognostic variables -->
                <var name="tend_u"             name_in_code="u"           type="real"     dimensions="nVertLevels nEdges Time"/>
                <var name="tend_w"             name_in_code="w"           type="real"     dimensions="nVertLevelsP1 nCells Time"/>
                <var name="tend_rho"           name_in_code="rho_zz"      type="real"     dimensions="nVertLevels nCells Time"/>
                <var name="tend_theta"         name_in_code="theta_m"     type="real"     dimensions="nVertLevels nCells Time"/>
                <var name="rt_diabatic_tend"                              type="real"     dimensions="nVertLevels nCells Time"/>
                <var name="euler_tend_u"       name_in_code="u_euler"     type="real"     dimensions="nVertLevels nEdges Time"/>
                <var name="euler_tend_w"       name_in_code="w_euler"     type="real"     dimensions="nVertLevelsP1 nCells Time"/>
                <var name="euler_tend_theta"   name_in_code="theta_euler" type="real"     dimensions="nVertLevels nCells Time"/>
                <var name="tend_w_pgf"         name_in_code="w_pgf"       type="real"     dimensions="nVertLevelsP1 nCells Time"/>
                <var name="tend_w_buoy"        name_in_code="w_buoy"      type="real"     dimensions="nVertLevelsP1 nCells Time"/>
                <var name="tend_sfc_pressure"                             type="real"     dimensions="nCells Time"/>

                <!-- scalar tendencies -->
                <var_array name="scalars_tend" type="real" dimensions="nVertLevels nCells Time">
                        <var name="tend_qv"    name_in_code="qv"        array_group="moist"/>
                        <var name="tend_qc"    name_in_code="qc"        array_group="moist"/>
                        <var name="tend_qr"    name_in_code="qr"        array_group="moist"/>
                        <var name="tend_qi"    name_in_code="qi"        array_group="moist"/>
                        <var name="tend_qs"    name_in_code="qs"        array_group="moist"/>
                        <var name="tend_qg"    name_in_code="qg"        array_group="moist"/>
                </var_array>
        </var_struct>



<!-- ================================================================================================== -->
<!--  DECLARATIONS OF ALL PHYSICS VARIABLES (will need to be moved to a Physics Registry shared by the  -->
<!--  hydrostatic and non-hydrostatic dynamical cores):                                                 -->
<!-- ================================================================================================== -->


        <nml_record name="physics" in_defaults="true">
                <!-- NAMELIST VARIABLES ADDED FOR INITIALIZATION OF SURFACE CHARACTERISTICS: -->
                <nml_option name="input_soil_data"                   type="character"     default_value="STAS"       in_defaults="false"/>
                <nml_option name="input_soil_temperature_lag"        type="integer"       default_value="140"        in_defaults="false"/>
                <nml_option name="num_soil_layers"                   type="integer"       default_value="4"          in_defaults="false"/>
                <nml_option name="months"                            type="integer"       default_value="12"         in_defaults="false"/>

                <!-- ... DIMENSION NEEDED FOR OZONE AND AEROSOLS CONCENTRATIONS IN THE CAM LONGWAVE AND SHORTWAVE -->
                <!-- ... RADIATION PARAMETERIZATIONS.                                                             -->
                <nml_option name="noznlev"                           type="integer"       default_value="59"         in_defaults="false"/>
                <nml_option name="naerlev"                           type="integer"       default_value="29"         in_defaults="false"/>
                <nml_option name="camdim1"                           type="integer"       default_value="4"          in_defaults="false"/>

                <!-- NAMELIST VARIABLES ADDED FOR PHYSICS CONFIGURATION: -->
                <nml_option name="config_frac_seaice"                type="logical"       default_value="false"      in_defaults="false"/>
                <nml_option name="config_sfc_albedo"                 type="logical"       default_value="true"       in_defaults="false"/>
                <nml_option name="config_sfc_snowalbedo"             type="logical"       default_value="true"       in_defaults="false"/>
                <nml_option name="config_sst_update"                 type="logical"       default_value="false"/>
                <nml_option name="config_sstdiurn_update"            type="logical"       default_value="false"/>
                <nml_option name="config_deepsoiltemp_update"        type="logical"       default_value="false"/>
                <nml_option name="config_o3climatology"              type="logical"       default_value="false"      in_defaults="false"/>

                <nml_option name="config_n_microp"                   type="integer"       default_value="1"          in_defaults="false"/>

                <nml_option name="config_radtlw_interval"            type="character"     default_value="00:30:00"/>
                <nml_option name="config_radtsw_interval"            type="character"     default_value="00:30:00"/>
                <nml_option name="config_conv_interval"              type="character"     default_value="none"       in_defaults="false"/>
                <nml_option name="config_pbl_interval"               type="character"     default_value="none"       in_defaults="false"/>
                <nml_option name="config_camrad_abs_update"          type="character"     default_value="06:00:00"   in_defaults="false"/>
                <nml_option name="config_greeness_update"            type="character"     default_value="24:00:00"   in_defaults="false"/>
                <nml_option name="config_bucket_update"              type="character"     default_value="none"/>

                <nml_option name="config_microp_scheme"              type="character"     default_value="wsm6"/>
                <nml_option name="config_convection_scheme"          type="character"     default_value="kain_fritsch"/>
                <nml_option name="config_lsm_scheme"                 type="character"     default_value="noah"/>
                <nml_option name="config_pbl_scheme"                 type="character"     default_value="ysu"/>
                <nml_option name="config_gwdo_scheme"                type="character"     default_value="off"/>
                <nml_option name="config_radt_cld_scheme"            type="character"     default_value="cld_fraction"/>
                <nml_option name="config_radt_lw_scheme"             type="character"     default_value="rrtmg_lw"/>
                <nml_option name="config_radt_sw_scheme"             type="character"     default_value="rrtmg_sw"/>
                <nml_option name="config_sfclayer_scheme"            type="character"     default_value="monin_obukhov"/>

                <nml_option name="config_bucket_radt"                type="real"          default_value="1.0e9"      in_defaults="false"/>
                <nml_option name="config_bucket_rainc"               type="real"          default_value="100.0"      in_defaults="false"/>
                <nml_option name="config_bucket_rainnc"              type="real"          default_value="100.0"      in_defaults="false"/>
        </nml_record>

        <var_struct name="diag_physics" time_levs="1">

                <var name="dcEdge_m"      type="real"     dimensions="nCells"/>

                <!-- ================================================================================================= -->
                <!-- ... ARRAYS AND VARIABLES FOR UPDATING THE DEEP SOIL TEMPERATURE:                                  -->
                <!-- ================================================================================================= -->
                <!-- nsteps_accum: number of accumulated time-step in a day.                                           -->
                <!-- ndays_accum : number of accumulated days in a year.                                               -->
                <!-- tlag        : daily mean surface temperature of prior days                                    [K] -->
                <!-- tday_accum  : accumulated daily surface temperature for current day                           [K] -->
                <!-- tyear_mean  : annual mean surface temperature                                                 [K] -->
                <!-- tyear_accum : accumulated yearly surface temperature for current year                         [K] -->

                <var name="nsteps_accum"  type="real"     dimensions="nCells Time"/>
                <var name="ndays_accum"   type="real"     dimensions="nCells Time"/>

                <var name="tlag"          type="real"     dimensions="nLags nCells Time"/>
                <var name="tday_accum"    type="real"     dimensions="nCells Time"/>
                <var name="tyear_mean"    type="real"     dimensions="nCells Time"/>
                <var name="tyear_accum"   type="real"     dimensions="nCells Time"/>


                <!-- ================================================================================================== -->
                <!-- ... PARAMETERIZATION OF CLOUD MICROPHYSICS:                                                        -->
                <!-- ================================================================================================== -->
                <!-- i_rainnc  : counter related to how often rainnc is being reset relative to its bucket value   (-)  -->
                <!-- rainnc    : accumulated total time-step grid-scale precipitation                             (mm)  -->
                <!-- rainncv   : time-step total grid-scale precipitation                                         (mm)  -->
                <!-- snownc    : accumulated grid-scale precipitation of snow                                     (mm)  -->
                <!-- snowncv   : time-step grid-scale precipitation of snow                                       (mm)  -->
                <!-- graupelnc : accumulated grid-scale precipitation of graupel                                  (mm)  -->
                <!-- graupelncv: time-step grid-scale precipitation of graupel                                    (mm)  -->
                <!-- sr        : time-step ratio of frozen versus total grid-scale precipitation                   (-)  -->
                <!-- precipw   : precipitable water                                                            (kg/m2)  -->
                <!-- refl10cm_max: maximum column reflectivity                                                   (dBz)  -->

                <var name="refl10cm_max"  type="real"     dimensions="nCells Time"/>

                <var name="i_rainnc"      type="integer"  dimensions="nCells Time"/>
                <var name="sr"            type="real"     dimensions="nCells Time"/>
                <var name="rainncv"       type="real"     dimensions="nCells Time"/>
                <var name="snowncv"       type="real"     dimensions="nCells Time"/>
                <var name="graupelncv"    type="real"     dimensions="nCells Time"/>

                <var name="rainnc"        type="real"     dimensions="nCells Time"/>
                <var name="snownc"        type="real"     dimensions="nCells Time"/>
                <var name="graupelnc"     type="real"     dimensions="nCells Time"/>

                <var name="precipw"       type="real"     dimensions="nCells Time"/>
                <var name="relhum"        type="real"     dimensions="nVertLevels nCells Time"/>

                <!-- ================================================================================================== -->
                <!-- ... PARAMETERIZATION OF CONVECTION:                                                                -->
                <!-- ================================================================================================== -->
                <!-- i_rainc   : counter related to how often rainc is begin reset relative to its bucket value    (-)  -->
                <!-- cuprec    : convective precipitation rate                                                  (mm/s)  -->
                <!-- rainc     : accumulated time-step convective precipitation                                   (mm)  -->
                <!-- raincv    : time-step convective precipitation                                               (mm)  -->

                <var name="i_rainc"       type="integer"  dimensions="nCells Time"/>
                <var name="cuprec"        type="real"     dimensions="nCells Time"/>
                <var name="rainc"         type="real"     dimensions="nCells Time"/>
                <var name="raincv"        type="real"     dimensions="nCells Time"/>

                <!-- ... KAIN_FRITSCH:                                                                                 -->
                <!-- cubot     : lowest level of convection                                                        (-) -->
                <!-- cutop     : highest level of convection                                                       (-) -->
                <!-- nca       : relaxation time for KF parameterization of convection                             (s) -->
                <!-- wavg0     : average vertical velocity (KF scheme only)                                    (m s-1) -->

                <var name="nca"           type="real"     dimensions="nCells Time"/>
                <var name="cubot"         type="real"     dimensions="nCells Time"/>
                <var name="cutop"         type="real"     dimensions="nCells Time"/>
                <var name="w0avg"         type="real"     dimensions="nVertLevels nCells Time"/>


                <!-- ================================================================================================== -->
                <!-- ... PARAMETERIZATION OF PLANETARY BOUNDARY LAYER PROCESSES:                                        -->
                <!-- ================================================================================================== -->
                <!-- kpbl      : index of PBL top                                                                  (-)  -->
                <!-- hpbl      : PBL height                                                                        (m)  -->
                <!-- exch_h    : exchange coefficient                                                              (-)  -->

                <var name="kpbl"          type="integer"  dimensions="nCells Time"/>
                <var name="hpbl"          type="real"     dimensions="nCells Time"/>
                <var name="exch_h"        type="real"     dimensions="nVertLevels nCells Time"/>

                <!-- TEMPORARY: -->
		<var name="kzh"                               type="real"     dimensions="nVertLevels nCells Time"/>
		<var name="kzm"                               type="real"     dimensions="nVertLevels nCells Time"/>
		<var name="kzq"                               type="real"     dimensions="nVertLevels nCells Time"/>


                <!-- ================================================================================================== -->
                <!-- ... PARAMETERIZATION OF SURFACE LAYER PROCESSES:                                                   -->
                <!-- ================================================================================================== -->
                <!--  br        :bulk richardson number                                                             [-] -->
                <!--  cd        :drag coefficient at 10m                                                            [-] -->
                <!--  cda       :drag coefficient at lowest model level                                             [-] -->
                <!--  chs       :???                                                                                    -->
                <!--  chs2      :???                                                                                    -->
                <!--  cqs2      :???                                                                                    -->
                <!--  ck        :enthalpy exchange coefficient at 10 m                                              [-] -->
                <!--  cka       :enthalpy exchange coefficient at lowest model level                                [-] -->
                <!--  cpm       :???                                                                                    -->
                <!--  flhc      :exchange coefficient for heat                                                      [-] -->
                <!--  flqc      :exchange coefficient for moisture                                                  [-] -->
                <!--  gz1oz0    :log of z1 over z0                                                                  [-] -->
                <!--  hfx       :upward heat flux at the surface                                               [W/m2/s] -->
                <!--  lh        :latent heat flux at the surface                                                 [W/m2] -->
                <!--  mavail    :surface moisture availability                                                      [-] -->
                <!--  mol       :T* in similarity theory                                                            [K] -->
                <!--  psih      :similarity theory for heat                                                         [-] -->
                <!--  psim      :similarity theory for momentum                                                     [-] -->
                <!--  qfx       :upward moisture flux at the surface                                          [kg/m2/s] -->
                <!--  qgh       :???                                                                                    -->
                <!--  qsfc      :specific humidity at lower boundary                                            [kg/kg] -->
                <!--  regime    :flag indicating PBL regime (stable_p,unstable_p,etc...)                            [-] -->
                <!--  rmol      :1 / Monin Ob length                                                                [-] -->
                <!--  ust       :u* in similarity theory                                                          [m/s] -->
                <!--  ustm      :u* in similarity theory without vconv                                            [m/s] -->
                <!--  zol       :z/L height over Monin-Obukhov length                                               [-] -->
                <!--  znt       :time-varying roughness length                                                      [m] -->
                <!--  wspd      :wind speed                                                                       [m/s] -->
                <!--  fh        :integrated function for heat                                                       [-] -->
                <!--  fm        :integrated function for momentum                                                   [-] -->
                <!--  DIAGNOSTICS:                                                                                      -->
                <!--  q2        :specific humidity at 2m                                                        [kg/kg] -->
                <!--  u10       :u at 10 m                                                                        [m/s] -->
                <!--  v10       :v at 10 m                                                                        [m/s] -->
                <!--  t2m       :temperature at 2m                                                                  [K] -->
                <!--  th2m      :potential temperature at 2m                                                        [K] -->

                <var name="hfx"           type="real"     dimensions="nCells Time"/>
                <var name="mavail"        type="real"     dimensions="nCells Time"/>
                <var name="mol"           type="real"     dimensions="nCells Time"/>
                <var name="qfx"           type="real"     dimensions="nCells Time"/>
                <var name="qsfc"          type="real"     dimensions="nCells Time"/>
                <var name="ust"           type="real"     dimensions="nCells Time"/>
                <var name="ustm"          type="real"     dimensions="nCells Time"/>
                <var name="zol"           type="real"     dimensions="nCells Time"/>
                <var name="znt"           type="real"     dimensions="nCells Time"/>

                <var name="br"            type="real"     dimensions="nCells Time"/>
                <var name="cd"            type="real"     dimensions="nCells Time"/>
                <var name="cda"           type="real"     dimensions="nCells Time"/>
                <var name="chs"           type="real"     dimensions="nCells Time"/>
                <var name="chs2"          type="real"     dimensions="nCells Time"/>
                <var name="cqs2"          type="real"     dimensions="nCells Time"/>
                <var name="ck"            type="real"     dimensions="nCells Time"/>
                <var name="cka"           type="real"     dimensions="nCells Time"/>
                <var name="cpm"           type="real"     dimensions="nCells Time"/>
                <var name="flhc"          type="real"     dimensions="nCells Time"/>
                <var name="flqc"          type="real"     dimensions="nCells Time"/>
                <var name="gz1oz0"        type="real"     dimensions="nCells Time"/>
                <var name="lh"            type="real"     dimensions="nCells Time"/>
                <var name="psim"          type="real"     dimensions="nCells Time"/>
                <var name="psih"          type="real"     dimensions="nCells Time"/>
                <var name="qgh"           type="real"     dimensions="nCells Time"/>
                <var name="regime"        type="real"     dimensions="nCells Time"/>
                <var name="rmol"          type="real"     dimensions="nCells Time"/>
                <var name="wspd"          type="real"     dimensions="nCells Time"/>
                <var name="fh"            type="real"     dimensions="nCells Time"/>
                <var name="fm"            type="real"     dimensions="nCells Time"/>

                <!-- DIAGNOSTICS: -->
                <var name="u10"           type="real"     dimensions="nCells Time"/>
                <var name="v10"           type="real"     dimensions="nCells Time"/>
                <var name="q2"            type="real"     dimensions="nCells Time"/>
                <var name="t2m"           type="real"     dimensions="nCells Time"/>
                <var name="th2m"          type="real"     dimensions="nCells Time"/>


                <!-- ================================================================================================== -->
                <!-- ... PARAMETERIZATION OF GRAVITY WAVE DRAG OVER OROGRAPHY:                                          -->
                <!-- ================================================================================================== -->

                <!--  dusfcg     : vertically-integrated gravity wave drag over orography u-stress           (Pa m s-1) -->
                <!--  dvsfcg     : vertically-integrated gravity wave drag over orography v-stress           (Pa m s-1) -->
                <!--  dtaux3d    : gravity wave drag over orography u-stress                                    (m s-1) -->
                <!--  dtauy3d    : gravity wave drag over orography v-stress                                    (m s-1) -->

		<var name="dusfcg"                            type="real"     dimensions="nCells Time"/>
		<var name="dvsfcg"                            type="real"     dimensions="nCells Time"/>
		<var name="dtaux3d"                           type="real"     dimensions="nVertLevels nCells Time"/>
		<var name="dtauy3d"                           type="real"     dimensions="nVertLevels nCells Time"/>

		<var name="rubldiff"                          type="real"     dimensions="nVertLevels nCells Time"/>
		<var name="rvbldiff"                          type="real"     dimensions="nVertLevels nCells Time"/>


                <!-- ================================================================================================== -->
                <!-- ... PARAMETERIZATION OF SHORTWAVE RADIATION:                                                       -->
                <!-- ================================================================================================== -->
                <!--  coszr     :cosine of the solar zenith angle                                                   [-] -->
                <!--  gsw       :net shortwave flux at surface                                                  [W m-2] -->
                <!--  swcf      :shortwave cloud forcing at top-of-atmosphere                                   [W m-2] -->
                <!--  swdnb     :all-sky downwelling shortwave flux at bottom-of-atmosphere                     [W m-2] -->
                <!--  swdnbc    :clear-sky downwelling shortwave flux at bottom-of-atmosphere                   [W m-2] -->
                <!--  swdnt     :all-sky downwelling shortwave flux at top-of-atmosphere                        [W m-2] -->
                <!--  swdntc    :clear-sky downwelling shortwave flux at top-of-atmosphere                      [W m-2] -->
                <!--  swupb     :all-sky upwelling shortwave flux at bottom-of-atmosphere                       [W m-2] -->
                <!--  swupbc    :clear-sky upwelling shortwave flux at bottom-of-atmosphere                     [W m-2] -->
                <!--  swupt     :all-sky upwelling shortwave flux at top-of-atmosphere                          [W m-2] -->
                <!--  swuptc    :clear-sky upwelling shortwave flux at top-of-atmosphere                        [W m-2] -->
                <!--  acswdnb   :accumulated all-sky downwelling shortwave flux at bottom-of-atmosphere         [J m-2] -->
                <!--  acswdnbc  :accumulated clear-sky downwelling shortwave flux at bottom-of-atmosphere       [J m-2] -->
                <!--  acswdnt   :accumulated all-sky downwelling shortwave flux at top-of-atmosphere            [J m-2] -->
                <!--  acswdntc  :accumulated clear-sky downwelling shortwave flux at top-of-atmosphere          [J m-2] -->
                <!--  acswupb   :accumulated all-sky upwelling shortwave flux at bottom-of-atmosphere           [J m-2] -->
                <!--  acswupbc  :accumulated clear-sky upwelling shortwave flux at bottom-of-atmosphere         [J m-2] -->
                <!--  acswupt   :accumulated all-sky upwelling shortwave flux at top-of-atmosphere              [J m-2] -->
                <!--  acswuptc  :accumulated clear-sky upwelling shortwave flux at top-of-atmosphere            [J m-2] -->
                <!--  swdnflx   :                                                                                       -->
                <!--  swdnflxc  :                                                                                       -->
                <!--  swupflx   :                                                                                       -->
                <!--  swupflxc  :                                                                                       -->

                <!--  i_acswdnb : counter related to how often swdnb is begin reset relative to its bucket value    (-) -->
                <!--  i_acswdnbc: counter related to how often swdnbc is begin reset relative to its bucket value   (-) -->
                <!--  i_acswdnt : counter related to how often swdnt is begin reset relative to its bucket value    (-) -->
                <!--  i_acswdntc: counter related to how often swdntc is begin reset relative to its bucket value   (-) -->
                <!--  i_acswupb : counter related to how often swupb is begin reset relative to its bucket value    (-) -->
                <!--  i_acswupbc: counter related to how often swupbc is begin reset relative to its bucket value   (-) -->
                <!--  i_acswupt : counter related to how often swupt is begin reset relative to its bucket value    (-) -->
                <!--  i_acswuptc: counter related to how often swuptc is begin reset relative to its bucket value   (-) -->

                <var name="i_acswdnb"     type="integer"  dimensions="nCells Time"/>
                <var name="i_acswdnbc"    type="integer"  dimensions="nCells Time"/>
                <var name="i_acswdnt"     type="integer"  dimensions="nCells Time"/>
                <var name="i_acswdntc"    type="integer"  dimensions="nCells Time"/>
                <var name="i_acswupb"     type="integer"  dimensions="nCells Time"/>
                <var name="i_acswupbc"    type="integer"  dimensions="nCells Time"/>
                <var name="i_acswupt"     type="integer"  dimensions="nCells Time"/>
                <var name="i_acswuptc"    type="integer"  dimensions="nCells Time"/>

                <var name="coszr"         type="real"     dimensions="nCells Time"/>
                <var name="swcf"          type="real"     dimensions="nCells Time"/>
                <var name="swdnb"         type="real"     dimensions="nCells Time"/>
                <var name="swdnbc"        type="real"     dimensions="nCells Time"/>
                <var name="swdnt"         type="real"     dimensions="nCells Time"/>
                <var name="swdntc"        type="real"     dimensions="nCells Time"/>
                <var name="swupb"         type="real"     dimensions="nCells Time"/>
                <var name="swupbc"        type="real"     dimensions="nCells Time"/>
                <var name="swupt"         type="real"     dimensions="nCells Time"/>
                <var name="swuptc"        type="real"     dimensions="nCells Time"/>
                <var name="acswdnb"       type="real"     dimensions="nCells Time"/>
                <var name="acswdnbc"      type="real"     dimensions="nCells Time"/>
                <var name="acswdnt"       type="real"     dimensions="nCells Time"/>
                <var name="acswdntc"      type="real"     dimensions="nCells Time"/>
                <var name="acswupb"       type="real"     dimensions="nCells Time"/>
                <var name="acswupbc"      type="real"     dimensions="nCells Time"/>
                <var name="acswupt"       type="real"     dimensions="nCells Time"/>
                <var name="acswuptc"      type="real"     dimensions="nCells Time"/>
                <var name="gsw"           type="real"     dimensions="nCells Time"/>

                <!-- RRTMG SW ONLY: -->
                <var name="swdnflx"       type="real"     dimensions="nVertLevelsP2 nCells Time"/>
                <var name="swdnflxc"      type="real"     dimensions="nVertLevelsP2 nCells Time"/>
                <var name="swupflx"       type="real"     dimensions="nVertLevelsP2 nCells Time"/>
                <var name="swupflxc"      type="real"     dimensions="nVertLevelsP2 nCells Time"/>


                <!-- ================================================================================================== -->
                <!-- ... PARAMETERIZATION OF LONGWAVE RADIATION:                                                        -->
                <!-- ================================================================================================== -->

                <!--  note: glw is the same diagnostic as lwdnb and is used in the land-surface scheme for the calcula- -->
                <!--        tion of the surface budget. glw is always an output argument to the subroutine rrtmg_lwrad. -->
                <!--        in contrast,lwdnb is an optional ouput argument to the subroutine rrtmg_lwrad depending on  -->
                <!--        the presence of lwupt (or not).                                                             -->

                <!--  nlrad     :number of layers added above the model-top in the RRTMG lw radiation code          [-] -->
                <!--  plrad     :pressure at model-top                                                             [Pa] -->
                <!--  glw       :all-sky downwelling longwave flux at bottom-of-atmosphere                      [W m-2] -->
                <!--  lwcf      :longwave cloud forcing at top-of-atmosphere                                    [W m-2] -->
                <!--  lwdnb     :all-sky downwelling longwave flux at bottom-of-atmosphere                      [W m-2] -->
                <!--  lwdnbc    :clear-sky downwelling longwave flux at bottom-of-atmosphere                    [W m-2] -->
                <!--  lwdnt     :all-sky downwelling longwave flux at top-of-atmosphere                         [W m-2] -->
                <!--  lwdntc    :clear-sky downwelling longwave flux at top-of-atmosphere                       [W m-2] -->
                <!--  lwupb     :all-sky upwelling longwave flux at bottom-of-atmosphere                        [W m-2] -->
                <!--  lwupbc    :clear-sky upwelling longwave flux at bottom-of-atmosphere                      [W m-2] -->
                <!--  lwupt     :all-sky upwelling longwave flux at top-of-atmosphere                           [W m-2] -->
                <!--  lwuptc    :clear-sky upwelling longwave flux at top-of-atmosphere                         [W m-2] -->
                <!--  aclwdnb   :accumulated all-sky downwelling longwave flux at bottom-of-atmosphere          [J m-2] -->
                <!--  aclwdnbc  :accumulated clear-sky downwelling longwave flux at bottom-of-atmosphere        [J m-2] -->
                <!--  aclwdnt   :accumulated all-sky downwelling longwave flux at top-of-atmosphere             [J m-2] -->
                <!--  aclwdntc  :accumulated clear-sky downwelling longwave flux at top-of-atmosphere           [J m-2] -->
                <!--  aclwupb   :accumulated all-sky upwelling longwave flux at bottom-of-atmosphere            [J m-2] -->
                <!--  aclwupbc  :accumulated clear-sky upwelling longwave flux at bottom-of-atmosphere          [J m-2] -->
                <!--  aclwupt   :accumulated all-sky upwelling longwave flux at top-of-atmosphere               [J m-2] -->
                <!--  aclwuptc  :accumulated clear-sky upwelling longwave flux at top-of-atmosphere             [J m-2] -->
                <!--  lwdnflx   :                                                                                       -->
                <!--  lwdnflxc  :                                                                                       -->
                <!--  lwupflx   :                                                                                       -->
                <!--  lwupflxc  :                                                                                       -->
                <!--  olrtoa    :outgoing longwave radiation at top-of-the-atmosphere                           [W m-2] -->

                <!--  i_aclwdnb : counter related to how often lwdnb is begin reset relative to its bucket value    (-) -->
                <!--  i_aclwdnbc: counter related to how often lwdnbc is begin reset relative to its bucket value   (-) -->
                <!--  i_aclwdnt : counter related to how often lwdnt is begin reset relative to its bucket value    (-) -->
                <!--  i_aclwdntc: counter related to how often lwdntc is begin reset relative to its bucket value   (-) -->
                <!--  i_aclwupb : counter related to how often lwupb is begin reset relative to its bucket value    (-) -->
                <!--  i_aclwupbc: counter related to how often lwupbc is begin reset relative to its bucket value   (-) -->
                <!--  i_aclwupt : counter related to how often lwupt is begin reset relative to its bucket value    (-) -->
                <!--  i_aclwuptc: counter related to how often lwuptc is begin reset relative to its bucket value   (-) -->

                <var name="nlrad"         type="integer"  dimensions="nCells Time"/>
                <var name="plrad"         type="real"     dimensions="nCells Time"/>

                <var name="i_aclwdnb"     type="integer"  dimensions="nCells Time"/>
                <var name="i_aclwdnbc"    type="integer"  dimensions="nCells Time"/>
                <var name="i_aclwdnt"     type="integer"  dimensions="nCells Time"/>
                <var name="i_aclwdntc"    type="integer"  dimensions="nCells Time"/>
                <var name="i_aclwupb"     type="integer"  dimensions="nCells Time"/>
                <var name="i_aclwupbc"    type="integer"  dimensions="nCells Time"/>
                <var name="i_aclwupt"     type="integer"  dimensions="nCells Time"/>
                <var name="i_aclwuptc"    type="integer"  dimensions="nCells Time"/>

                <var name="lwcf"          type="real"     dimensions="nCells Time"/>
                <var name="lwdnb"         type="real"     dimensions="nCells Time"/>
                <var name="lwdnbc"        type="real"     dimensions="nCells Time"/>
                <var name="lwdnt"         type="real"     dimensions="nCells Time"/>
                <var name="lwdntc"        type="real"     dimensions="nCells Time"/>
                <var name="lwupb"         type="real"     dimensions="nCells Time"/>
                <var name="lwupbc"        type="real"     dimensions="nCells Time"/>
                <var name="lwupt"         type="real"     dimensions="nCells Time"/>
                <var name="lwuptc"        type="real"     dimensions="nCells Time"/>
                <var name="aclwdnb"       type="real"     dimensions="nCells Time"/>
                <var name="aclwdnbc"      type="real"     dimensions="nCells Time"/>
                <var name="aclwdnt"       type="real"     dimensions="nCells Time"/>
                <var name="aclwdntc"      type="real"     dimensions="nCells Time"/>
                <var name="aclwupb"       type="real"     dimensions="nCells Time"/>
                <var name="aclwupbc"      type="real"     dimensions="nCells Time"/>
                <var name="aclwupt"       type="real"     dimensions="nCells Time"/>
                <var name="aclwuptc"      type="real"     dimensions="nCells Time"/>
                <var name="olrtoa"        type="real"     dimensions="nCells Time"/>
                <var name="glw"           type="real"     dimensions="nCells Time"/>

                <!-- ... RRTMG LW ONLY: -->
                <!-- var name="lwdnflx"       type="real"     dimensions="nVertLevelsP2 nCells Time" -->
                <!-- var name="lwdnflxc"      type="real"     dimensions="nVertLevelsP2 nCells Time" -->
                <!-- var name="lwupflx"       type="real"     dimensions="nVertLevelsP2 nCells Time" -->
                <!-- var name="lwupflxc"      type="real"     dimensions="nVertLevelsP2 nCells Time" -->


                <!-- ================================================================================================== -->
                <!-- ... ADDITIONAL "RADIATION" ARRAYS NEEDED ONLY IN THE "CAM" LW AND SW RADIATION CODES:              -->
                <!-- ================================================================================================== -->

                <!-- INFRARED ABSORPTION: -->
                <var name="absnxt"        type="real"     dimensions="nVertLevels cam_dim1 nCells Time"/>
                <var name="abstot"        type="real"     dimensions="nVertLevelsP1 nVertLevelsP1 nCells Time"/>
                <var name="emstot"        type="real"     dimensions="nVertLevelsP1 nCells Time"/>


                <!-- ================================================================================================== -->
                <!-- ... ADDITIONAL OZONE ARRAYS NEEDED ONLY IN THE LW AND SW RADIATION CODES:                          -->
                <!-- ================================================================================================== -->

                <var name="o3clim"        type="real"     dimensions="nOznLevels nCells Time"/>
                <var name="o3vmr "        type="real"     dimensions="nVertLevels nCells Time"/>


                <!-- ================================================================================================== -->
                <!-- ... PARAMERIZATION OF CLOUDINESS:                                                                  -->
                <!-- ================================================================================================== -->

                <var name="cldfrac"       type="real"     dimensions="nVertLevels nCells Time"/>


                <!-- ================================================================================================== -->
                <!-- ... PARAMETERIZATION OF LAND-SURFACE SCHEME:                                                       -->
                <!-- ================================================================================================== -->

                <!-- acsnom         :accumulated melted snow                                                   [kg m-2] -->
                <!-- acsnow         :accumulated snow                                                          [kg m-2] -->
                <!-- canwat         :canopy water                                                              [kg m-2] -->
                <!-- chklowq        :surface saturation flag                                                        [-] -->
                <!-- grdflx         :ground heat flux                                                           [W m-2] -->
                <!-- lai            :leaf area index                                                                [-] -->
                <!-- noahres        :residual of the noah land-surface scheme energy budget                     [W m-2] -->
                <!-- potevp         :potential evaporation                                                      [W m-2] -->
                <!-- qz0            :specific humidity at znt                                                 [kg kg-1] -->
                <!-- sfc_albedo     :surface albedo                                                                 [-] -->
                <!-- sfc_embck      :background emissivity                                                          [-] -->
                <!-- sfc_emiss      :surface emissivity                                                             [-] -->
                <!-- sfcrunoff      :surface runoff                                                             [m s-1] -->
                <!-- smstav         :moisture availability                                                          [-] -->
                <!-- smstot         :total moisture                                                            [m3 m-3] -->
                <!-- snopcx         :snow phase change heat flux                                                [W m-2] -->
                <!-- snotime        :??                                                                                 -->
                <!-- sstsk          : skin sea-surface temperature                                                  [K] -->
                <!-- sstsk_dtc      : skin sea-surface temperature cooling                                          [K] -->
                <!-- sstsk_dtw      : skin sea-surface temperature warming                                          [K] -->
                <!-- thc            :thermal inertia                                               [Cal cm-1 K-1 s-0.5] -->
                <!-- udrunoff       :sub-surface runoff                                                         [m s-1] -->
                <!-- xicem          :ice mask from previous time-step                                               [-] -->
                <!-- z0             :background roughness length                                                    [m] -->
                <!-- zs             :depth of centers of soil layers                                                [m] -->

                <var name="acsnom"        type="real"     dimensions="nCells Time"/>
                <var name="acsnow"        type="real"     dimensions="nCells Time"/>
                <var name="canwat"        type="real"     dimensions="nCells Time"/>
                <var name="chklowq"       type="real"     dimensions="nCells Time"/>
                <var name="grdflx"        type="real"     dimensions="nCells Time"/>
                <var name="lai"           type="real"     dimensions="nCells Time"/>
                <var name="noahres"       type="real"     dimensions="nCells Time"/>
                <var name="potevp"        type="real"     dimensions="nCells Time"/>
                <var name="qz0"           type="real"     dimensions="nCells Time"/>
                <var name="sfc_albedo"    type="real"     dimensions="nCells Time"/>
                <var name="sfc_emiss"     type="real"     dimensions="nCells Time"/>
                <var name="sfc_emibck"    type="real"     dimensions="nCells Time"/>
                <var name="sfcrunoff"     type="real"     dimensions="nCells Time"/>
                <var name="smstav"        type="real"     dimensions="nCells Time"/>
                <var name="smstot"        type="real"     dimensions="nCells Time"/>
                <var name="snopcx"        type="real"     dimensions="nCells Time"/>
                <var name="snotime"       type="real"     dimensions="nCells Time"/>
                <var name="sstsk"         type="real"     dimensions="nCells Time"/>
                <var name="sstsk_dtc"     type="real"     dimensions="nCells Time"/>
                <var name="sstsk_dtw"     type="real"     dimensions="nCells Time"/>
                <var name="thc"           type="real"     dimensions="nCells Time"/>
                <var name="udrunoff"      type="real"     dimensions="nCells Time"/>
                <var name="xicem"         type="real"     dimensions="nCells Time"/>
                <var name="z0"            type="real"     dimensions="nCells Time"/>
                <var name="zs"            type="real"     dimensions="nCells Time"/>
        </var_struct>

        <var_struct name="tend_physics" time_levs="1">
 
                <!-- ================================================================================================== -->
                <!-- TENDENCIES FROM PARAMETERIZATION OF CONVECTION:                                                    -->
                <!-- ================================================================================================== -->
                <!-- rthcuten  : tendency of potential temperature due to cumulus convection                   (K s-1)  -->
                <!-- rqvcuten  : tendency of water vapor mixing ratio due to cumulus convection            (kg/kg s-1)  -->
                <!-- rqccuten  : tendency of cloud water mixing ratio due to cumulus convection            (kg/kg s-1)  -->
                <!-- rqicuten  : tendency of cloud ice mixing ratio due to cumulus convection              (kg/kg s-1)  -->

                <var name="rthcuten"    type="real"     dimensions="nVertLevels nCells Time"/>
                <var name="rqvcuten"    type="real"     dimensions="nVertLevels nCells Time"/>
                <var name="rqccuten"    type="real"     dimensions="nVertLevels nCells Time"/>
                <var name="rqicuten"    type="real"     dimensions="nVertLevels nCells Time"/>

                <!-- KAIN_FRITSCH -->
                <!-- rqrcuten  : tendency of rain mixing ratio due to cumulus convection                   (kg/kg s-1) -->
                <!-- rqscuten  : tendency of snow mixing ratio due to cumulus convection                   (kg/kg s-1) -->

                <var name="rqrcuten"    type="real"     dimensions="nVertLevels nCells Time"/>
                <var name="rqscuten"    type="real"     dimensions="nVertLevels nCells Time"/>

                <!-- TIEDTKE -->
                <!-- rucuten   : tendency of zonal wind due to cumulus convection                              (m/s-1) -->
                <!-- rvcuten   : tendency of meridional wind due to cumulus convection                         (m/s-1) -->
                <!-- rqvdynten : tendency of water vapor due to horizontal and vertical advections         (kg/kg/s-1) -->
                <var name="rqvdynten"   type="real"     dimensions="nVertLevels nCells Time"/>
                <var name="rucuten"     type="real"     dimensions="nVertLevels nCells Time"/>
                <var name="rvcuten"     type="real"     dimensions="nVertLevels nCells Time"/>


                <!-- ================================================================================================== -->
                <!-- ... TENDENCIES FROM PARAMETERIZATION OF PLANETARY BOUNDARY LAYER PROCESSES:                        -->
                <!-- ================================================================================================== -->
                <!-- rublten   : tendency of zonal wind due to pbl processes                                   (m s-1)  -->
                <!-- rvblten   : tendency of meridional wind due to pbl processes                              (m s-1)  -->
                <!-- rthblten  : tendency of potential temperature due to pbl processes                        (K s-1)  -->
                <!-- rqvblten  : tendency of water vapor mixing ratio due to pbl processes                 (kg/kg s-1)  -->
                <!-- rqcblten  : tendency of cloud water mixing ratio due to pbl processes                 (kg/kg s-1)  -->
                <!-- rqiblten  : tendency of cloud ice mixing ratio due to pbl processes                   (kg/kg s-1)  -->

                <var name="rublten"     type="real"     dimensions="nVertLevels nCells Time"/>
                <var name="rvblten"     type="real"     dimensions="nVertLevels nCells Time"/>
                <var name="rthblten"    type="real"     dimensions="nVertLevels nCells Time"/>
                <var name="rqvblten"    type="real"     dimensions="nVertLevels nCells Time"/>
                <var name="rqcblten"    type="real"     dimensions="nVertLevels nCells Time"/>
                <var name="rqiblten"    type="real"     dimensions="nVertLevels nCells Time"/>


                <!-- ================================================================================================== -->
                <!-- ... TENDENCIES FROM PARAMETERIZATION OF LONGWAVE RADIATION:                                        -->
                <!-- ================================================================================================== -->
                <!--  rthratensw:uncoupled theta tendency due to shortwave radiation                            [K s-1] -->
                <!--  rthratenlw:uncoupled theta tendency due to longwave radiation                             [K s-1] -->

                <var name="rthratensw"  type="real"     dimensions="nVertLevels nCells Time"/>
                <var name="rthratenlw"  type="real"     dimensions="nVertLevels nCells Time"/>
        </var_struct>

        <var_struct name="atm_input" time_levs="1">
                <!-- Monthly mean ozone climatology used in the CAM and RRTMG radiation codes -->
                <var name="pin"         type="real"     dimensions="nOznLevels"/>
                <var name="ozmixm"      type="real"     dimensions="nMonths nOznLevels nCells"/>
        </var_struct>

        <var_struct name="sfc_input" time_levs="1">

                <!-- ================================================================================================== -->
                <!-- ... SURFACE CHARACTERISTICS THAT NEED TO BE READ FROM GRID.NC:                                     -->
                <!-- ================================================================================================== -->

                <!--  albedo12m      :monthly climatological albedo                                                 [-] -->
                <!--  greenfrac      :monthly climatological greeness fraction                                      [-] -->
                <!--  isltyp         :dominant soil category                                                        [-] -->
                <!--  ivgtyp         :dominant vegetation category                                                  [-] -->
                <!--  mminlu         :land use classification scheme                                                [-] -->
                <!--  landmask       :=0 for ocean;=1 for land                                                      [-] -->
                <!--  sfc_albbck     :background albedo                                                             [-] -->
                <!--  shdmin         :minimum areal fractional coverage of annual green vegetation                  [-] -->
                <!--  shdmax         :maximum areal fractional coverage of annual green vegetation                  [-] -->
                <!--  skintemp       :skin temperature                                                              [K] -->
                <!--  snoalb         :annual max snow albedo                                                        [-] -->
                <!--  snow           :snow water equivalent                                                    [kg m-2] -->
                <!--  sst            :sea-surface temperature                                                       [K] -->
                <!--  snowc          :flag indicating snow coverage (1 for snow cover)                              [-] -->
                <!--  snowh          :physical snow depth                                                           [m] -->
                <!--  ter            :terrain height                                                                [-] -->
                <!--  tmn            :soil temperature at lower boundary                                            [K] -->
                <!--  vegfra         :vegetation fraction                                                           [-] -->
                <!--  seaice         :sea-ice mask (=1 when xice is greater than 0; =0 otherwise)                   [-] -->
                <!--  xice           :fractional sea-ice coverage                                                   [-] -->
                <!--  xland          :land mask    (1 for land; 2 for water)                                        [-] -->

                <!--  dzs            :thickness of soil layers                                                      [m] -->
                <!--  smcrel         :soil moisture threshold below which transpiration begins to stress            [-] -->
                <!--  sh2o           :soil liquid water                                                        [m3 m-3] -->
                <!--  smois          :soil moisture                                                            [m3 m-3] -->
                <!--  tslb           :soil temperature                                                              [K] -->

                <var name="isltyp"      type="integer"  dimensions="nCells"/>
                <var name="ivgtyp"      type="integer"  dimensions="nCells"/>
                <var name="mminlu"      type="text"     dimensions=""/>
                <var name="landmask"    type="integer"  dimensions="nCells"/>
                <var name="shdmin"      type="real"     dimensions="nCells"/>
                <var name="shdmax"      type="real"     dimensions="nCells"/>
                <var name="snoalb"      type="real"     dimensions="nCells"/>
                <var name="ter"         type="real"     dimensions="nCells"/>
                <var name="albedo12m"   type="real"     dimensions="nMonths nCells"/>
                <var name="greenfrac"   type="real"     dimensions="nMonths nCells"/>

                <var name="sfc_albbck"  type="real"     dimensions="nCells Time"/>
                <var name="skintemp"    type="real"     dimensions="nCells Time"/>
                <var name="snow"        type="real"     dimensions="nCells Time"/>
                <var name="snowc"       type="real"     dimensions="nCells Time"/>
                <var name="snowh"       type="real"     dimensions="nCells Time"/>
                <var name="sst"         type="real"     dimensions="nCells Time"/>
                <var name="tmn"         type="real"     dimensions="nCells Time"/>
                <var name="vegfra"      type="real"     dimensions="nCells Time"/>
                <var name="seaice"      type="real"     dimensions="nCells Time"/>
                <var name="xice"        type="real"     dimensions="nCells Time"/>
                <var name="xland"       type="real"     dimensions="nCells Time"/>

                <var name="dzs"         type="real"     dimensions="nSoilLevels nCells Time"/>
                <var name="smcrel"      type="real"     dimensions="nSoilLevels nCells Time"/>
                <var name="sh2o"        type="real"     dimensions="nSoilLevels nCells Time"/>
                <var name="smois"       type="real"     dimensions="nSoilLevels nCells Time"/>
                <var name="tslb"        type="real"     dimensions="nSoilLevels nCells Time"/>

                <!-- ================================================================================================== -->
                <!-- ... PARAMETERIZATION OF GRAVITY WAVE DRAG OVER OROGRAPHY:                                          -->
                <!-- ================================================================================================== -->

                <!--  var2d      : orographic variance                                                             (m2) -->
                <!--  con        : orographic convexity                                                            (m2) -->
                <!--  oa1        : orographic direction asymmetry function                                          (-) -->
                <!--  oa2        : orographic direction asymmetry function                                          (-) -->
                <!--  oa3        : orographic direction asymmetry function                                          (-) -->
                <!--  oa4        : orographic direction asymmetry function                                          (-) -->
                <!--  ol1        : orographic direction asymmetry function                                          (-) -->
                <!--  ol2        : orographic direction asymmetry function                                          (-) -->
                <!--  ol3        : orographic direction asymmetry function                                          (-) -->
                <!--  ol4        : orographic direction asymmetry function                                          (-) -->

		<var name="var2d"                             type="real"     dimensions="nCells"/>
		<var name="con"                               type="real"     dimensions="nCells"/>
		<var name="oa1"                               type="real"     dimensions="nCells"/>
		<var name="oa2"                               type="real"     dimensions="nCells"/>
		<var name="oa3"                               type="real"     dimensions="nCells"/>
		<var name="oa4"                               type="real"     dimensions="nCells"/>
		<var name="ol1"                               type="real"     dimensions="nCells"/>
		<var name="ol2"                               type="real"     dimensions="nCells"/>
		<var name="ol3"                               type="real"     dimensions="nCells"/>
		<var name="ol4"                               type="real"     dimensions="nCells"/>
        </var_struct>
</registry><|MERGE_RESOLUTION|>--- conflicted
+++ resolved
@@ -558,25 +558,6 @@
 			<var name="fzm"/>
 			<var name="fzp"/>
 			<var name="zz"/>
-<<<<<<< HEAD
-			<var name="zb"/>
-			<var name="zb3"/>
-			<var name="dss"/>
-			<var name="u_init"/>
-			<var name="t_init"/>
-			<var name="qv_init"/>
-			<var name="defc_a"/>
-			<var name="defc_b"/>
-			<var name="coeffs_reconstruct"/>
-			<var_array name="scalars"/>
-=======
-			<var name="qv"/>
-			<var name="qc"/>
-			<var name="qr"/>
-			<var name="qi"/>
-			<var name="qs"/>
-			<var name="qg"/>
->>>>>>> 10934c76
 			<var name="xtime"/>
 			<var name="u"/>
 			<var name="w"/>
@@ -584,58 +565,13 @@
 			<var name="surface_pressure"/>
 			<var name="rho"/>
 			<var name="theta"/>
+			<var_array name="scalars"/>
 			<var name="rh"/>
 			<var name="divergence"/>
 			<var name="vorticity"/>
 			<var name="ke"/>
 			<var name="uReconstructZonal"/>
 			<var name="uReconstructMeridional"/>
-<<<<<<< HEAD
-			<var name="h_divergence"/>
-			<var name="exner"/>
-			<var name="exner_base"/>
-			<var name="pressure_base"/>
-			<var name="rho_base"/>
-			<var name="theta_base"/>
-			<var name="kdiff"/>
-			<var name="surface_pressure"/>
-			<var name="temperature_200hPa"/>
-			<var name="temperature_500hPa"/>
-			<var name="temperature_700hPa"/>
-			<var name="temperature_850hPa"/>
-			<var name="relhum_200hPa"/>
-			<var name="relhum_500hPa"/>
-			<var name="relhum_700hPa"/>
-			<var name="relhum_850hPa"/>
-			<var name="height_200hPa"/>
-			<var name="height_500hPa"/>
-			<var name="height_700hPa"/>
-			<var name="height_850hPa"/>
-			<var name="uzonal_200hPa"/>
-			<var name="uzonal_500hPa"/>
-			<var name="uzonal_700hPa"/>
-			<var name="uzonal_850hPa"/>
-			<var name="umeridional_200hPa"/>
-			<var name="umeridional_500hPa"/>
-			<var name="umeridional_700hPa"/>
-			<var name="umeridional_850hPa"/>
-			<var name="w_200hPa"/>
-			<var name="w_500hPa"/>
-			<var name="w_700hPa"/>
-			<var name="w_850hPa"/>
-			<var name="vorticity_200hPa"/>
-			<var name="vorticity_500hPa"/>
-			<var name="vorticity_700hPa"/>
-			<var name="vorticity_850hPa"/>
-			<var_array name="scalars_tend"/>
-			<var name="tend_u"/>
-			<var name="tend_w"/>
-			<var name="tend_rho"/>
-			<var name="tend_theta"/>
-			<var name="dcEdge_m"/>
-			<var name="refl10cm_max"/>
-=======
->>>>>>> 10934c76
 			<var name="i_rainnc"/>
 			<var name="rainnc"/>
 			<var name="precipw"/>
