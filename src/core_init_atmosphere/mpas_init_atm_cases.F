--- conflicted
+++ resolved
@@ -2872,11 +2872,6 @@
          zt = config_ztop
          dz = zt/float(nz1)
 
-<<<<<<< HEAD
-         als   =  .075
-         alt   = 1.23
-         zetal =  .31
-=======
 !... Laura D. Fowler: change the values als,alt,and zetal valid for nVertLevels=41 to values
 !    needed for nVertLevels=55.
          als   =  .075  ! 55 levels.
@@ -2886,7 +2881,7 @@
 !        alt   = 1.23   ! 41 levels.
 !        zetal =  .31   ! 41 levels.
 !... end Laura D. Fowler / 2016-04-12.
->>>>>>> 37bd4c09
+
          do k=1,nz
             zl = 1.-alt*(1.-zetal)
             if ((real(k-1)/real(nz1)).LT.zetal) then
